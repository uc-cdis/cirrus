--- conflicted
+++ resolved
@@ -115,11 +115,7 @@
         )
     )
 
-<<<<<<< HEAD
-
-def _is_handled_exception(e):
-    if isinstance(e, GoogleHttpError):
-=======
+
 def get_reason(http_error):
     """
     temporary solution to work around googleapiclient bug that doesn't
@@ -138,6 +134,7 @@
         reason = ""
     return reason
 
+  
 def exception_do_not_retry(e):
     """
     True if we should not retry.
@@ -145,8 +142,7 @@
     - We should not retry for Google errors that are not temporary
       and not recoverable by retry
     """
-    if isinstance(e, HttpError):
->>>>>>> 0219f1de
+    if isinstance(e, GoogleHttpError):
         if e.resp.status == 403:
             # True unless it's a rate limit error.
             # Note: There is overlap in the reason codes for these APIs

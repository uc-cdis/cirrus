--- conflicted
+++ resolved
@@ -201,7 +201,6 @@
         self._admin_service = None
         self._storage_client = None
 
-<<<<<<< HEAD
     def _require_authed_session(method):
         """Decorate a method to require an active auth session for the manager."""
 
@@ -212,7 +211,7 @@
             return method(self, *args, **kwargs)
 
         return wrapper
-=======
+
     def open(self):
         """
         Run initialization code in __enter__, but do not return self
@@ -236,7 +235,6 @@
                 self._authed_session = None
                 self._admin_service = None
                 self._storage_client = None
->>>>>>> 64d592f0
 
     def create_proxy_group_for_user(self, user_id, username, prefix=""):
         """
@@ -1162,11 +1160,7 @@
         except HttpError as err:
             if err.resp.status == 404:
                 # not found, member isn't in group. This is fine
-<<<<<<< HEAD
                 return {}
-            raise
-=======
-                response = {}
             elif err.resp.status == 400:
                 # Google's API erroneously returns 400 sometimes
                 # we check to see if the SA was actually deleted
@@ -1185,18 +1179,15 @@
                         )
                     )
                     raise
-                else:
-                    # reaching this point, indicates the member was successfully removed
-                    logger.info(
-                        "Group ({}) members were checked and {} was "
-                        "successfully removed".format(group_id, member_email)
-                    )
-                    response = {}
-            else:
-                raise
+                # reaching this point, indicates the member was successfully removed
+                logger.info(
+                    "Group ({}) members were checked and {} was "
+                    "successfully removed".format(group_id, member_email)
+                )
+                response = {}
+            raise
 
         return response
->>>>>>> 64d592f0
 
     @backoff.on_exception(backoff.expo, HttpError, **BACKOFF_SETTINGS)
     @_require_authed_session

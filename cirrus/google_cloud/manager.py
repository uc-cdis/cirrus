"""
Google Cloud Management
"""

# Builtin libs
import base64
from datetime import datetime
import json

try:
    from urllib.parse import urljoin
except ImportError:
    from urlparse import urljoin

# 3rd Party libs
from google.auth.transport.requests import AuthorizedSession
from google.cloud import exceptions as google_exceptions
from google.cloud import storage
from google.oauth2.service_account import (
    Credentials as ServiceAccountCredentials
)
from googleapiclient.errors import HttpError

from cirrus.config import config
from cirrus.core import CloudManager
from cirrus.google_cloud.errors import GoogleAuthError
from cirrus.google_cloud.iam import GooglePolicy
from cirrus.google_cloud.iam import GooglePolicyBinding
from cirrus.google_cloud.iam import GooglePolicyMember
from cirrus.google_cloud.iam import GooglePolicyRole
from cirrus.google_cloud.services import GoogleAdminService
from cirrus.google_cloud.utils import get_valid_service_account_id_for_user


GOOGLE_IAM_API_URL = "https://iam.googleapis.com/v1/"
GOOGLE_CLOUD_RESOURCE_URL = "https://cloudresourcemanager.googleapis.com/v1/"
GOOGLE_DIRECTORY_API_URL = "https://www.googleapis.com/admin/directory/v1/"

GOOGLE_STORAGE_CLASSES = [
    'MULTI_REGIONAL',
    'REGIONAL',
    'NEARLINE',
    'COLDLINE',
    'STANDARD'  # alias for MULTI_REGIONAL/REGIONAL, based on location
]


class GoogleCloudManager(CloudManager):
    """
    Manage a Google Cloud Project (users, groups, resources, and policies)

    Attributes:
        credentials (google.oauth2.service_account.ServiceAccountCredentials):
            Service account credentials used to connect to Google services
        project_id (str): Google Project ID to manage
        _authed_session (bool): Whether or not the current session is authed
            (this is set internally)
        _admin_service (googleapiclient.discovery.Resource): Admin Directory
            API service for API access (used internally)
        _storage_client (google.cloud.storage.Client): Access to Storage API
            through this client (used internally)
    """

    def __init__(self, project_id=None, creds=None):
        """
        Construct an instance of the Manager for the given Google project ID.

        Args:
            project_id (str): Google Project ID
            creds (str, optional): PATH to JSON credentials file for a
                service account to connect to Google's services
        """
        super(GoogleCloudManager, self).__init__()
        if project_id:
            self.project_id = project_id
        else:
            self.project_id = config.GOOGLE_PROJECT_ID
        self._authed_session = False
        self._service_account_email_domain = (
            self.project_id + ".iam.gserviceaccount.com"
        )
        creds = creds or config.GOOGLE_APPLICATION_CREDENTIALS
        self.credentials = (
            ServiceAccountCredentials.from_service_account_file(creds)
        )

    def __enter__(self):
        """
        Set up sessions and services to communicate through Google's API's.
        Called automatically when using Python's `with {{SomeObjectInstance}} as {{name}}:`
        syntax.

        Returns:
            GoogleCloudManager: instance with added/modified fields
        """
        # Setup for admin directory service for group management
        admin_service = GoogleAdminService(creds=self.credentials)
        self._admin_service = admin_service.build_service()

        # Setup client for Google Cloud Storage
        # Using Google's recommended Google Cloud Client Library for Python
        # NOTE: This library requires using google.oauth2 for creds
        self._storage_client = storage.Client(
            self.project_id, credentials=self.credentials)

        # Finally set up a generic authorized session where arbitrary
        # requests can be made to Google API(s)
        scopes = ["https://www.googleapis.com/auth/cloud-platform"]
        scopes.extend(admin_service.SCOPES)

        self._authed_session = AuthorizedSession(
            self.credentials.with_scopes(scopes))

        return self

    def __exit__(self, exception_type, exception_value, traceback):
        """
        Clean up sessions and services that were used to communicate through
        Google's API's. Called automatically when using Python's context mangager
        `with {{SomeObjectInstance}} as {{name}}:` syntax.

        The three arguments are required by Python when an exception occurs,
        as they  describe the exception that caused the context to be exited.

        Args:
            exception_type (Exception): Exception that caused context to be exitted
            exception_value (str): Value of the exception
            traceback (str): A traceback to see what caused Exception
        """
        self._authed_session.close()
        self._authed_session = None
        self._admin_service = None
        self._storage_client = None

    def create_proxy_group_for_user(self, user_id, username, prefix=''):
        """
        Creates a proxy group for the given user

        Args:
            user_id (int): User's Unique ID
            username (str): User's name

        Returns:
            JSON responses from API call, which should contain the new group
            `Google API Reference <https://cloud.google.com/iam/reference/rest/v1/Policy>`_

            .. code-block:: python

            new_group_response = {
                "kind": "admin#directory#group",
                "id": string,
                "etag": etag,
                "email": string,
                "name": string,
                "directMembersCount": long,
                "description": string,
                "adminCreated": boolean,
                "aliases": [
                    string
                ],
                "nonEditableAliases": [
                    string
                ]
            }

        """
<<<<<<< HEAD
        group_name = _get_proxy_group_name_for_user(user_id, username, prefix)
        service_account_id = get_valid_service_account_id_for_user(
            user_id, username
        )

        # Create group and service account, then add service account to group
=======
        group_name = _get_proxy_group_name_for_user(user_id, username)
        # Create group
>>>>>>> 1eabedf6
        new_group_response = self.create_group(name=group_name)
        return new_group_response

    def get_access_key(self, account):
        """
        Get an access key for the given service account.

        Args:
            account (str): Unique id or email for a service account

        Returns:
            str: Service account JSON key (Google Credentials File format)
                 This should be saved into a service-account-cred.json file
                 to be used as authentication to Google Cloud Platform.

                 NOTE: we could use the PKCS12 format here as well which is
                       more universal

            .. code-block:: python

                {
                    "type": "service_account",
                    "project_id": "project-id",
                    "private_key_id": "some_number",
                    "private_key": "-----BEGIN PRIVATE KEY-----\n....
                    =\n-----END PRIVATE KEY-----\n",
                    "client_email": "<api-name>api@project-id.iam.gserviceaccount.com",
                    "client_id": "...",
                    "auth_uri": "https://accounts.google.com/o/oauth2/auth",
                    "token_uri": "https://accounts.google.com/o/oauth2/token",
                    "auth_provider_x509_cert_url": "https://www.googleapis.com/oauth2/v1/certs",
                    "client_x509_cert_url": "https://www.googleapis.com/...<api-name>api%40project-id.iam.gserviceaccount.com"
                }
        """
        try:
            key_info = self.create_service_account_key(account)
            creds = _get_service_account_cred_from_key_response(key_info)
        except Exception as exc:
            raise Exception(
                "Unable to get service " +
                "account key for account: \n" + str(account) +
                "\nError: " + str(exc)
            )

        return creds

    def create_service_account_for_proxy_group(self, proxy_group_id, account_id):
        """
        Create a service account with the given account_id, which must be unique
        within the project. This function does not currently enforce that,
        creation will simply fail. This will also add service account to proxy group.

        Args:
            proxy_group_id (str): Google group ID to add service account to
            account_id (str): Unique id for the service account to create key for.
                              Used to generate the service account email address
                              and a stable unique id.

        Returns:
            dict: JSON response from create account API call,
                  which should contain successfully created service account
            `Google API Reference <https://cloud.google.com/iam/reference/rest/v1/projects.serviceAccounts#ServiceAccount>`_

            .. code-block:: python

                {
                    "name": string,
                    "projectId": string,
                    "uniqueId": string,
                    "email": string,
                    "displayName": string,
                    "etag": string,
                    "oauth2ClientId": string,
                }
        """
        service_account_response = self.create_service_account(account_id)
        service_account_email = service_account_response["email"]
        self.add_member_to_group(service_account_email, proxy_group_id)
        return service_account_response

    def get_primary_service_account(self, proxy_group_id):
        """
        Return the email for the primary service account in the proxy group.

        Args:
            proxy_group_id (str): Google group ID for a user proxy group

        Returns:
            dict: JSON response from get API call, which should be a service account
                  if it exists

            .. code-block:: python

                {
                    "name": string,
                    "projectId": string,
                    "uniqueId": string,
                    "email": string,
                    "displayName": string,
                    "etag": string,
                    "oauth2ClientId": string,
                }
        """
        primary_email = None

        proxy_group = self.get_group(proxy_group_id)

        user_id = _get_user_id_from_proxy_group(proxy_group["email"])
        username = _get_user_name_from_proxy_group(proxy_group["email"])
        all_service_accounts = self.get_service_accounts_from_group(proxy_group_id)

        # create dict with first part of email as key and whole email as value
        service_account_emails = {
            account.split("@")[0].strip(): account
            for account in all_service_accounts
        }

        service_account_id_for_user = (
            get_valid_service_account_id_for_user(user_id, username)
        )

        if service_account_id_for_user in service_account_emails:
            primary_email = service_account_emails[service_account_id_for_user]

        return self.get_service_account(primary_email)

    def get_project_organization(self):
        """
        Return the organiation name for a project if it exists, otherwise
        with return None.

        Returns:
            str: Organiztion name or None
        """
        info = self.get_project_info()
        org = None
        if info["parent"]["type"] == "organization":
            org = info["parent"]["id"]
        return org

    def get_project_info(self):
        """
        GET the info for the given project

        Returns:
            dict: JSON response from API call, which should be a project
                  if it exists
            `Google API Reference <https://cloud.google.com/resource-manager/reference/rest/v1/projects/get>`_
        """
        api_url = _get_google_api_url(
            "projects/" + self.project_id, GOOGLE_CLOUD_RESOURCE_URL)

        response = self._authed_request("GET", api_url)

        return response.json()

    def get_bucket_iam_policy(self, bucket_name):
        bucket = self._storage_client.get_bucket(bucket_name)
        return bucket.get_iam_policy()

    def create_or_update_bucket(
            self, name, storage_class=None, public=False, requester_pays=False,
            access_logs_bucket=None):
        """
        Create a Google Storage bucket.

        Returns:
            google.cloud.storage.bucket.Bucket: Google Cloud Bucket

        Args:
            name (str): Globally unique name for new Google Bucket
            storage_class (str, optional): one of GOOGLE_STORAGE_CLASSES
            public (bool, optional): Whether or not all data in bucket should
                be open to the public (will only allow access by authN'd users
                to support access logs)
            requester_pays (bool, optional): Whether requester pays for API
                requests for this bucket and its blobs.
            access_logs_bucket (str, optional): Google bucket name to store
                access logs for this newly created bucket

        Raises:
            GoogleAuthError: Description
            ValueError: Description
        """
        if not self._authed_session:
            raise GoogleAuthError()

        if storage_class and storage_class not in GOOGLE_STORAGE_CLASSES:
            raise ValueError(
                'storage_class {} not one of {}. Did not create bucket...'
                .format(storage_class, GOOGLE_STORAGE_CLASSES))

        try:
            bucket_exists = True
            bucket = self._storage_client.get_bucket(name)
        except google_exceptions.NotFound:
            bucket_exists = False
            bucket = storage.bucket.Bucket(
                client=self._storage_client, name=name)

        if requester_pays is not None:
            bucket.requester_pays = requester_pays

        if storage_class:
            bucket.storage_class = storage_class

        if not bucket_exists:
            bucket.create()

        if public:
            # update bucket iam policy with allAuthN users having read access
            policy = bucket.get_iam_policy()
            role = GooglePolicyRole('roles/storage.objectViewer')
            policy[str(role)] = ['allAuthenticatedUsers']
            bucket.set_iam_policy(policy)
        else:
            policy = bucket.get_iam_policy()
            role = GooglePolicyRole('roles/storage.objectViewer')
            if 'allAuthenticatedUsers' in policy.get(str(role)):
                policy[str(role)].remove('allAuthenticatedUsers')
            bucket.set_iam_policy(policy)

        if access_logs_bucket:
            bucket.enable_logging(access_logs_bucket)

        bucket.update()

    def give_group_access_to_bucket(
            self, group_email, bucket_name, access=None):
        """
        Give a group access to a bucket.

        Specifically grants the group email with storage.objectViewer role.

        Args:
            group_email (str): Email for the Google group to provide access to
            bucket_name (str): Bucket to provide access to

        Raises:
            ValueError: No bucket found with given name
        """
        access = access or ['read']
        try:
            bucket = self._storage_client.get_bucket(bucket_name)
        except google_exceptions.NotFound:
            raise ValueError('No bucket with name: {}'.format(bucket_name))

        # update bucket iam policy with group having access
        policy = bucket.get_iam_policy()

        member = GooglePolicyMember(
            member_type=GooglePolicyMember.GROUP, email_id=group_email)

        roles = []
        for access_level in access:
            if access_level == 'admin':
                roles.append(GooglePolicyRole('roles/storage.admin'))
                break
            elif access_level == 'read':
                roles.append(GooglePolicyRole('roles/storage.objectViewer'))
            elif access_level == 'write':
                roles.append(GooglePolicyRole('roles/storage.objectCreator'))
            else:
                raise Exception(
                    'Unable to grant {access_level} access to {group_email} '
                    'on bucket {bucket_name}. cirrus '
                    'does not support the access level {access_level}.'
                    .format(
                            access_level=access_level,
                            group_email=group_email,
                            bucket_name=bucket_name
                        )
                    )

        for role in roles:
            policy[str(role)] = [str(member)]

        bucket.set_iam_policy(policy)

        bucket.update()

    def get_service_account(self, account):
        """
        GET a service account within the project with the provided account ID.

        Args:
            account (str): email address or the uniqueId of the service account

        Returns:
            dict: JSON response from API call, which should be a service account
                  if it exists
            `Google API Reference <https://cloud.google.com/iam/reference/rest/v1/projects.serviceAccounts/get>`_

            .. code-block:: python

                {
                    "name": string,
                    "projectId": string,
                    "uniqueId": string,
                    "email": string,
                    "displayName": string,
                    "etag": string,
                    "oauth2ClientId": string,
                }
        """
        api_url = _get_google_api_url(
            "projects/" + self.project_id + "/serviceAccounts/" + str(account),
            GOOGLE_IAM_API_URL)

        response = self._authed_request("GET", api_url)

        return response.json()

    def get_all_service_accounts(self):
        """
        Return the service accounts for the project

        FIXME: Google API response does not include nextPageToken?

        Returns:
            List(dict): "accounts" field from JSON response from API call
            `Google API Reference <https://cloud.google.com/iam/reference/rest/v1/projects.serviceAccounts/list>`_

            .. code-block:: python

                [
                    {
                        "name": string,
                        "projectId": string,
                        "uniqueId": string,
                        "email": string,
                        "displayName": string,
                        "etag": string,
                        "oauth2ClientId": string,
                    },
                    ...
                ]
        """
        api_url = _get_google_api_url(
            "projects/" + self.project_id + "/serviceAccounts",
            GOOGLE_IAM_API_URL)

        all_service_accounts = []
        response = self._authed_request("GET", api_url).json()
        all_service_accounts.extend(response["accounts"])

        if "nextPageToken" in response:
            while response["nextPageToken"]:
                response = self._authed_request(
                    "GET", api_url + "&pageToken=" + response["nextPageToken"]
                ).json()
                all_service_accounts.extend(response["accounts"])

        return all_service_accounts

    def create_service_account(self, account_id):
        """
        Create a service account with the given account_id, which must be unique
        within the project. This function does not currently enforce that,
        creation will simply fail.

        Args:
            account_id (str): Unique id for the service account to create key for.
                              Used to generate the service account email address
                              and a stable unique id.

        Returns:
            dict: JSON response from API call, which should contain successfully
                  created service account
            `Google API Reference <https://cloud.google.com/iam/reference/rest/v1/projects.serviceAccounts#ServiceAccount>`_

            .. code-block:: python

                {
                    "name": string,
                    "projectId": string,
                    "uniqueId": string,
                    "email": string,
                    "displayName": string,
                    "etag": string,
                    "oauth2ClientId": string,
                }
        """
        api_url = _get_google_api_url(
            "projects/" + self.project_id + "/serviceAccounts",
            GOOGLE_IAM_API_URL)

        new_service_account = {
            "accountId": str(account_id)
        }

        response = self._authed_request(
            "POST", api_url, data=json.dumps(new_service_account))

        try:
            new_service_account_id = json.loads(response.text)["uniqueId"]
            new_service_account_resource = (
                "projects/" + self.project_id +
                "/serviceAccounts/" + new_service_account_id
            )

            # need to give add the admin account permission to create keys for
            # this new service account
            role = GooglePolicyRole(name="iam.serviceAccountKeyAdmin")
            member = GooglePolicyMember(
                email_id=config.GOOGLE_ADMIN_EMAIL,
                member_type=GooglePolicyMember.SERVICE_ACCOUNT)
            binding = GooglePolicyBinding(role=role, members=[member])
            new_policy = GooglePolicy(bindings=[binding])

            self.set_iam_policy(
                resource=new_service_account_resource, new_policy=new_policy)
        except Exception as exc:
            raise Exception(
                "Error setting service account policy."
                "\nReponse: " + str(response.__dict__) +
                "\nError: " + str(exc)
            )

        return response.json()

    def delete_service_account(self, account):
        """
        Delete a service account within the project with the provided account ID.

        Args:
            account (str): email address or the uniqueId of the service account

        Returns:
            dict: JSON response from API call, which should be empty if
                  it successfully deleted the service account
            `Google API Reference <https://cloud.google.com/iam/reference/rest/v1/projects.serviceAccounts/delete>`_
        """
        api_url = _get_google_api_url(
            "projects/" + self.project_id + "/serviceAccounts/" + account,
            GOOGLE_IAM_API_URL)

        response = self._authed_request("DELETE", api_url)

        return response.json()

    def create_service_account_key(self, account):
        """
        Create a service account key for the given service account.

        Args:
            account (str): email address or the uniqueId of the service account

        Returns:
            dict: JSON response from API call, which should contain successfully
                  created service account key
            `Google API Reference <https://cloud.google.com/iam/reference/rest/v1/projects.serviceAccounts.keys#ServiceAccountKey>`_

            .. code-block:: python

                {
                    "name": string,
                    "privateKeyType": enum(ServiceAccountPrivateKeyType),
                    "keyAlgorithm": enum(ServiceAccountKeyAlgorithm),
                    "privateKeyData": string,
                    "publicKeyData": string,
                    "validAfterTime": string,
                    "validBeforeTime": string,
                }

            NOTE: The private key WILL NOT EVER BE SHOWN AGAIN
        """
        new_service_account_url = (
            "projects/" + self.project_id + "/serviceAccounts/" + account
        )
        api_url = _get_google_api_url(new_service_account_url + "/keys",
                                      GOOGLE_IAM_API_URL)

        response = self._authed_request("POST", api_url)

        return response.json()

    def delete_service_account_key(self, account, key_name):
        """
        Delete a service key for a service account.

        Args:
            account (str): email address or the uniqueId of the service account
            key_name (str): "name" field for the key

        Returns:
            dict: JSON response from API call, which should be empty if the
                  key was successfully deleted
            `Google API Reference <https://cloud.google.com/iam/reference/rest/v1/projects.serviceAccounts.keys/delete>`_
        """
        key_name = key_name.split("/")[-1]
        api_url = _get_google_api_url(
            "projects/" + self.project_id + "/serviceAccounts/" + account +
            "/keys/" + key_name, GOOGLE_IAM_API_URL)

        response = self._authed_request("DELETE", api_url)

        return response.json()

    def get_service_account_key(self, account, key_name):
        """
        Get a service key for a service account.

        FIXME: Google says we should get Public key in response from API but
               we don't...
               `Reference publicKeyData https://cloud.google.com/iam/reference/rest/v1/projects.serviceAccounts.keys#ServiceAccountKey>`_

        Args:
            account (str): email address or the uniqueId of the service account
            key_name (str): "name" field for the key

        Returns:
            dict: JSON response from API call, which should be the key
            `Google API Reference <https://cloud.google.com/iam/reference/rest/v1/projects.serviceAccounts.keys/get>`_

            .. code-block:: python

                {
                    "name": string,
                    "keyAlgorithm": enum(ServiceAccountKeyAlgorithm),
                }
        """
        api_url = _get_google_api_url(
            "projects/" + self.project_id + "/serviceAccounts/" + account +
            "/keys/" + key_name, GOOGLE_IAM_API_URL)

        response = self._authed_request("GET", api_url)

        return response.json()

    def get_service_account_keys_info(self, account):
        """
        Get user-managed service account key(s) for the given service account.
        NOTE: Keys don't include actual private and public key

        Args:
            account (str): email address or the uniqueId of the service account

        Returns:
            List(dict): JSON response from API call, which should contain
                  service account keys for the given account
            `Google API Reference <https://cloud.google.com/iam/reference/rest/v1/projects.serviceAccounts.keys/list>`_

            .. code-block:: python

                [
                    {
                        "keyAlgorithm": enum(ServiceAccountKeyAlgorithm),
                        "validBeforeTime": string,
                        "name": string,
                        "validAfterTime": string,
                    },
                    ...
                ]
        """
        api_url = _get_google_api_url(
            "projects/" + self.project_id + "/serviceAccounts/" + account +
            "/keys", GOOGLE_IAM_API_URL)

        response = self._authed_request("GET", api_url + "&keyTypes=USER_MANAGED").json()
        keys = response.get("keys", [])

        return keys

    def handle_expired_service_account_keys(self, account):
        """
        Handle all expired keys for given service account

        Args:
            account (str): email address or the uniqueId of the service account
        """
        keys = self.get_service_account_keys_info(account)
        for key in keys:
            if _is_key_expired(key, config.SERVICE_KEY_EXPIRATION_IN_DAYS):
                self.delete_service_account_key(account, key["name"])

    def get_service_account_policy(self, account, resource):
        """
        Return the IAM policy for a given service account on given resource.

        Args:
            account (str): email address or the uniqueId of a service account.
            resource (str): The resource for which the policy is being requested

        Returns:
            dict: JSON response from API call, which should contain the IAM policy
            `Google API Reference <https://cloud.google.com/iam/reference/rest/v1/Policy>`_

            .. code-block:: python

                {
                    "bindings": [
                        {
                            "role": "roles/owner",
                            "members": [
                                "user:mike@example.com",
                                "group:admins@example.com",
                                "domain:google.com",
                                "serviceAccount:my-other-app@appspot.gserviceaccount.com",
                            ]
                        },
                        {
                            "role": "roles/viewer",
                            "members": ["user:sean@example.com"]
                        }
                    ]
                }
        """
        api_url = _get_google_api_url(
            "projects/" + self.project_id + "/serviceAccounts/" + account +
            ":getIamPolicy", GOOGLE_IAM_API_URL)

        resource = {
            "resource": resource
        }

        response = self._authed_request("POST", api_url, data=json.dumps(resource))

        return response.json()

    def set_iam_policy(self, resource, new_policy):
        """
        Set the policy on a given resource.
        NOTE: Service Accounts can be both resources and members.

        Args:
            resource (str): The resource for which the policy is being requested
            new_policy (cloud_manage.GooglePolicy): New policy

        Returns:
            dict: JSON response from API call, which should contain the newly
            created and set IAM policy
            `Google API Reference <https://cloud.google.com/iam/reference/rest/v1/Policy>`_

            .. code-block:: python

                {
                    "bindings": [
                        {
                            "role": "roles/owner",
                            "members": [
                                "user:mike@example.com",
                                "group:admins@example.com",
                                "domain:google.com",
                                "serviceAccount:my-other-app@appspot.gserviceaccount.com",
                            ]
                        },
                        {
                            "role": "roles/viewer",
                            "members": ["user:sean@example.com"]
                        }
                    ]
                }
        """
        api_url = _get_google_api_url(resource + ":setIamPolicy", GOOGLE_IAM_API_URL)

        # "etag is used for optimistic concurrency control as a way to help
        # prevent simultaneous updates of a policy from overwriting each other"
        # - Google
        # FIXME: This is not working at the moment
        # We need to get the current policy's etag and use that for the new one
        # try:
        #     current_policy = self.get_service_account_policy(service_account_email,
        #                                                      resource)
        # except:
        #     raise Exception("Unable to retrieve policy for service account:\n" +
        #                     str(service_account_email) + " on the resource:\n" +
        #                     str(resource))
        # etag = current_policy["etag"]
        # new_policy.etag = etag

        response = self._authed_request("POST", api_url, data=(str(new_policy)))

        return response.json()

    def get_all_groups(self):
        """
        Return a list of all groups in the domain

        Returns:
            dict: JSON response from API call, which should contain a list
                  of groups
            `Google API Reference <https://developers.google.com/admin-sdk/directory/v1/reference/groups/list>`_

            .. code-block:: python

                {
                  "kind": "admin#directory#groups",
                  "etag": etag,
                  "groups": [
                      {
                          "kind": "admin#directory#group",
                          "id": string,
                          "etag": etag,
                          "email": string,
                          "name": string,
                          "directMembersCount": long,
                          "description": string,
                          "adminCreated": boolean,
                          "aliases": [
                              string
                          ],
                          "nonEditableAliases": [
                              string
                          ]
                      },
                      ...
                  ],
                  "nextPageToken": string
                }
        """
        if not self._authed_session:
            raise GoogleAuthError()

        all_groups = []
        response = (
            self._admin_service.groups()
            .list(domain=config.GOOGLE_IDENTITY_DOMAIN).execute()
        )
        all_groups.extend(response["groups"])

        if "nextPageToken" in response:
            while response["nextPageToken"]:
                response = (
                    self._admin_service.groups()
                    .list(pageToken=response["nextPageToken"],
                          domain=config.GOOGLE_IDENTITY_DOMAIN).execute()
                )
                all_groups.extend(response["groups"])

        return all_groups

    def create_group(self, name, email=None):
        """
        Create a group with given name.

        If email is not specified, uses name but replaces spaces with hyphens
        and makes it all lowercase.

        Args:
            name (str): name for group
            email (str, optional): email for group (will base it off name if
                                   not specified)

        Returns:
            dict: JSON response from API call, which should contain the new group
            `Google API Reference <https://cloud.google.com/iam/reference/rest/v1/Policy>`_

            .. code-block:: python

                {
                    "kind": "admin#directory#group",
                    "id": string,
                    "etag": etag,
                    "email": string,
                    "name": string,
                    "directMembersCount": long,
                    "description": string,
                    "adminCreated": boolean,
                    "aliases": [
                        string
                    ],
                    "nonEditableAliases": [
                        string
                    ]
                }
        """
        if not self._authed_session:
            raise GoogleAuthError()

        if email is None:
            email = (
                name.replace(" ", "-").lower()
                + "@" + config.GOOGLE_IDENTITY_DOMAIN
            )

        group = {
            "email": email,
            "name": name,
            "description": "",
        }

        response = self._admin_service.groups().insert(body=group).execute()

        return response

    def add_member_to_group(self, member_email, group_id):
        """
        Add given member email to given group

        Args:
            member_email (str): email for member to add
            group_id (str): Group email or unique ID

        Returns:
            dict: the member that you just added if successful
            `Google API Reference <https://developers.google.com/admin-sdk/directory/v1/reference/members/insert>`_

            .. code-block:: python

                {
                    "kind": "admin#directory#member",
                    "etag": etag,
                    "id": string,
                    "email": string,
                    "role": string,
                    "type": string
                }
        """
        if not self._authed_session:
            raise GoogleAuthError()

        member_to_add = {
            "email": member_email,
            "role": "MEMBER"
        }

        try:
            response = (
                self._admin_service.members().insert(
                    groupKey=group_id, body=member_to_add).execute()
            )
        except HttpError as err:
            if err.resp.status == 409:
                # conflict, member already exists in group. This is fine,
                # don't raise an error, pass back member
                response = member_to_add
            else:
                raise

        return response

    def remove_member_from_group(self, member_email, group_id):
        """
        Remove given member email to given group

        Args:
            member_email (str): email for member to remove
            group_id (str): Group email or unique ID

        Returns:
            Empty body if success
        """
        if not self._authed_session:
            raise GoogleAuthError()

        try:
            response = (
                self._admin_service.members().delete(
                    groupKey=group_id, memberKey=member_email).execute()
            )
            # Google's api returns empty string on success
            if response == '':
                response = {}
        except HttpError as err:
            if err.resp.status == 404:
                # not found, member isn't in group. This is fine
                response = {}
            else:
                raise

        return response

    def get_group(self, group_id):
        """
        Get a Google group

        Args:
            group_id (str): Group email or unique ID

        Returns:
            dict: JSON response from API call, which should contain the group
            `Google API Reference <https://developers.google.com/admin-sdk/directory/v1/reference/groups/get>`_

            .. code-block:: python

                {
                    "kind": "admin#directory#group",
                    "id": string,
                    "etag": etag,
                    "email": string,
                    "name": string,
                    "directMembersCount": long,
                    "description": string,
                    "adminCreated": boolean,
                    "aliases": [
                        string
                    ],
                    "nonEditableAliases": [
                        string
                    ]
                }
        """
        if not self._authed_session:
            raise GoogleAuthError()

        groups = self._admin_service.groups()
        group = groups.get(groupKey=group_id)
        response = group.execute()

        return response

    def delete_group(self, group_id):
        """
        Delete a Google group

        Args:
            group_id (str): the group's email address, group alias, or the unique group ID

        Returns:
            dict: JSON response from API call, which should be empty
            `Google API Reference <https://developers.google.com/admin-sdk/directory/v1/reference/groups/delete>`_
        """
        if not self._authed_session:
            raise GoogleAuthError()

        response = (
            self._admin_service.groups()
            .delete(groupKey=group_id).execute()
        )

        return response

    def get_group_members(self, group_id):
        """
        Get members from a Google group

        Args:
            group_id (str): Group email or unique ID

        Returns:
            List(dict): list of member dicts as returned from API call
            `Google API Reference <https://developers.google.com/admin-sdk/directory/v1/reference/members/list>`_

            .. code-block:: python

                [
                    {
                        "kind": "admin#directory#member",
                        "etag": etag,
                        "id": string,
                        "email": string,
                        "role": string,
                        "type": string
                    },
                    ...
                ]
        """
        if not self._authed_session:
            raise GoogleAuthError()

        all_members = []
        response = (
            self._admin_service.members()
            .list(groupKey=group_id).execute()
        )
        all_members.extend(response.get("members", []))

        if "nextPageToken" in response:
            while response["nextPageToken"]:
                response = (
                    self._admin_service.members()
                    .list(pageToken=response["nextPageToken"],
                          groupKey=group_id).execute()
                )
                all_members.extend(response.get("members", []))

        return all_members

    def get_service_accounts_from_group(self, group_id):
        """
        Return the service account emails for a given group.

        Args:
            group_id (str): Group email or unique ID

        Returns:
            List(str): emails for service accounts

        Raises:
            Exception: If not authed
        """
        if not self._authed_session:
            raise GoogleAuthError()

        members_response = self.get_group_members(group_id)
        emails = [member["email"]
                  for member in members_response
                  if self._service_account_email_domain in member["email"]]
        return emails

    def _authed_request(self, method, url, data=""):
        """
        Send a request to the provided URL using the authorized session on the project.
        Raises exception if there is no current authorized session OR the
        request results in a response with a NOT ok code (i.e. 4XX, 5XX)

        Args:
            url (str): URL to send request to
            data (str, optional): Data payload for request

        Returns:
            requests.Response: Response from the request (using requests lib)

        Raises:
            Exception: Not within an authorized session
        """
        if self._authed_session:
            method = method.strip().lower()
            if method == "get":
                response = self._authed_session.get(url)
            elif method == "post":
                response = self._authed_session.post(url, data)
            elif method == "delete":
                response = self._authed_session.delete(url)
            else:
                raise ValueError("Unsupported method: " + str(method) + ".")
        else:
            raise GoogleAuthError()

        return response


def _get_google_api_url(relative_path, root_api_url):
    """
    Return the url for a Gooel API given the root url, relative path.
    Add the config.GOOGLE_API_KEY from the environment to the request.

    Args:
        root_api_url (str): root Google API url
        relative_path (str): relative path from root url

    Returns:
        str: url with API key
    """
    api_url = urljoin(root_api_url, relative_path.strip("/"))
    api_url += "?key=" + config.GOOGLE_API_KEY
    return api_url


def _is_key_expired(key, expiration_in_days):
    """
    Whether or not service account key is expired based on when it was created
    and the current time.

    Args:
        key (dict): API return for a service key
            .. code-block:: python

                {
                    "name": string,
                    "privateKeyType": enum(ServiceAccountPrivateKeyType),
                    "keyAlgorithm": enum(ServiceAccountKeyAlgorithm),
                    "privateKeyData": string,
                    "publicKeyData": string,
                    "validAfterTime": string,
                    "validBeforeTime": string,
                }
        expiration_in_days (int): Days before expiration of key

    Returns:
        bool: Whether or not service account key is expired
    """
    expired = False
    google_date_format = "%Y-%m-%dT%H:%M:%SZ"
    creation_time = datetime.strptime(key["validAfterTime"], google_date_format)
    current_time = datetime.strptime(datetime.utcnow().strftime(google_date_format),
                                     google_date_format)
    current_life_in_seconds = (current_time - creation_time).total_seconds()

    # seconds / seconds_per_minute / minutes_per_hour / hours_per_day
    current_life_in_days = current_life_in_seconds / 60 / 60 / 24

    if current_life_in_days >= expiration_in_days:
        expired = True

    return expired


def _get_service_account_cred_from_key_response(key_response):
    """
    Return the decoded private key given the response from
    `create_service_account_key()`. This return from this function is the
    JSON key file contents e.g. response can be placed directly in file
    and be used as a private key for the service account.

    Args:
        key_response (dict): response from create_service_account_key()

    Returns:
        dict: JSON Key File contents for Service account
    """
    return json.loads(base64.b64decode(key_response["privateKeyData"]))


def _get_proxy_group_name_for_user(user_id, username, prefix=''):
    """
    Return a valid proxy group name based on user_id and username

    See:
        https://support.google.com/a/answer/33386
    for Google's naming restrictions

    Args:
        user_id (str): User's uuid
        username (str): user's name

    Returns:
        str: proxy group name
    """
    # allow alphanumeric and some special chars
    user_id = str(user_id)

    prefix = prefix.replace('-', '_').replace(' ', '_')
    username = username.replace('-', '_').replace(' ', '_')

    username = ''.join([
        item for item in str(username)
        if item.isalnum() or item in ['-', '_', '.', '\'']
    ])

    username = username.replace('..', '.')
    if username[0] == '.':
        username = username[1:]

    # Truncate username so full name is at most 60 characters.
    full_name_length = len(username) + len('-') + len(user_id)
    if prefix:
        full_name_length += len(prefix) + len('-')

    chars_to_drop = full_name_length - 60
    if chars_to_drop > 0:
        if chars_to_drop <= len(username):
            truncated_username = username[:-chars_to_drop]
        else:
            raise IndexError(
                'Cannot create name for proxy group for user {} with id {} '
                'and prefix: {}. Name must include ID and prefix, consider '
                'shortening the prefix if you continue to get this error. '
                'Google has specific length requirements on names.'
                .format(username, user_id, prefix))
    else:
        truncated_username = username
    name = truncated_username + '-' + user_id

    if prefix:
        name = prefix + '-' + name

    return name


def _get_prefix_from_proxy_group(proxy_group):
    """
    Return prefix by analyzing proxy_group name

    Args:
        proxy_group (str): proxy group name

    Returns:
        str: prefix if exists, empty string if not
    """
    split_name = proxy_group.split('@')[0].split("-")

    # if there's only two sections, there's no prefix
    if len(split_name) <= 2:
        return ''

    return proxy_group.split('@')[0].split("-")[-3].strip()


def _get_user_name_from_proxy_group(proxy_group):
    """
    Return username by analyzing proxy_group name

    Args:
        proxy_group (str): proxy group name

    Returns:
        str: Username
    """
    return proxy_group.split('@')[0].split("-")[-2].strip()


def _get_user_id_from_proxy_group(proxy_group):
    """
    Return user id by analyzing proxy_group name

    Args:
        proxy_group (str): proxy group name

    Returns:
        str: User id
    """
    return proxy_group.split('@')[0].split("-")[-1].strip()<|MERGE_RESOLUTION|>--- conflicted
+++ resolved
@@ -164,17 +164,8 @@
             }
 
         """
-<<<<<<< HEAD
         group_name = _get_proxy_group_name_for_user(user_id, username, prefix)
-        service_account_id = get_valid_service_account_id_for_user(
-            user_id, username
-        )
-
-        # Create group and service account, then add service account to group
-=======
-        group_name = _get_proxy_group_name_for_user(user_id, username)
         # Create group
->>>>>>> 1eabedf6
         new_group_response = self.create_group(name=group_name)
         return new_group_response
 

"""
Google Cloud Management
"""

# Builtin libs
import base64
import json
from datetime import datetime
import re

# 3rd Party libs
import google.auth
from google.auth.transport.requests import AuthorizedSession
from google.cloud import storage
import requests
try:
    from urllib.parse import urljoin
except ImportError:
    from urlparse import urljoin

from cirrus.config import config

from cirrus.core import CloudManager
from cirrus.google_cloud.iam import GooglePolicy
from cirrus.google_cloud.iam import GooglePolicyBinding
from cirrus.google_cloud.iam import GooglePolicyRole
from cirrus.google_cloud.iam import GooglePolicyMember
from cirrus.google_cloud.services import GoogleAdminService

GOOGLE_IAM_API_URL = "https://iam.googleapis.com/v1/"
GOOGLE_CLOUD_RESOURCE_URL = "https://cloudresourcemanager.googleapis.com/v1/"
GOOGLE_DIRECTORY_API_URL = "https://www.googleapis.com/admin/directory/v1/"

GOOGLE_SERVICE_ACCOUNT_REGEX = "[a-z][a-z\d\-]*[a-z\d]"


class GoogleCloudManager(CloudManager):
    """
    Manage a Google Cloud Project (users, groups, resources, and policies)

    Attributes:
        project_id (str): Google Project ID to manage
        _authed_session (bool): Whether or not the current session is authed
            (this is set internally)
        _admin_service (googleapiclient.discovery.Resource): Admin Directory API service for API access
            (used internally)
        _storage_client (google.cloud.storage.Client): Access to Storage API through this client
            (used internally)
    """

    def __init__(self, project_id=None):
        """
        Construct an instance of the Manager for the given Google project ID.

        Args:
            project_id (str): Google Project ID
        """
        super(GoogleCloudManager, self).__init__()
        if project_id is not None:
            self.project_id = project_id
        else:
            self.project_id = config.GOOGLE_PROJECT_ID
        self._authed_session = False
        self._service_account_email_domain = (
            self.project_id + ".iam.gserviceaccount.com"
        )

    def __enter__(self):
        """
        Set up sessions and services to communicate through Google's API's.
        Called automatically when using Python's `with {{SomeObjectInstance}} as {{name}}:`
        syntax.

        Returns:
            GoogleCloudManager: instance with added/modified fields
        """
        # Setup for admin directory service for group management
        admin_service = GoogleAdminService()
        self._admin_service = admin_service.build_service()

        # Setup client for Google Cloud Storage
        # Using Google's recommended Google Cloud Client Library for Python
        # NOTE: This library handles all the auth itself
        self._storage_client = storage.Client(self.project_id)

        # Finally set up a generic authorized session where arbitrary
        # requests can be made to Google API(s)
        scopes = ["https://www.googleapis.com/auth/cloud-platform"]
        scopes.extend(admin_service.SCOPES)

        credentials, _ = google.auth.default(scopes=scopes)
        self._authed_session = AuthorizedSession(credentials)

        return self

    def __exit__(self, exception_type, exception_value, traceback):
        """
        Clean up sessions and services that were used to communicate through
        Google's API's. Called automatically when using Python's context mangager
        `with {{SomeObjectInstance}} as {{name}}:` syntax.

        The three arguments are required by Python when an exception occurs,
        as they  describe the exception that caused the context to be exited.

        Args:
            exception_type (Exception): Exception that caused context to be exitted
            exception_value (str): Value of the exception
            traceback (str): A traceback to see what caused Exception
        """
        self._authed_session.close()
        self._authed_session = None
        self._admin_service = None
        self._storage_client = None

    def create_proxy_group_for_user(self, user_id, username):
        """
        Creates a proxy group for the given user, creates a service account
        for the user, and adds the service account to the group.

        Args:
            user_id (int): User's Unique ID
            username (str): User's name

        Returns:
            dict: JSON responses from API calls, which should contain the new group
            `Google API Reference <https://cloud.google.com/iam/reference/rest/v1/Policy>`_
            and successfully created service account
            `Google API Reference <https://cloud.google.com/iam/reference/rest/v1/projects.serviceAccounts#ServiceAccount>`_

            .. code-block:: python

                {
                    "group": {
                        "kind": "admin#directory#group",
                        "id": string,
                        "etag": etag,
                        "email": string,
                        "name": string,
                        "directMembersCount": long,
                        "description": string,
                        "adminCreated": boolean,
                        "aliases": [
                            string
                        ],
                        "nonEditableAliases": [
                            string
                        ]
                    }
                    "primary_service_account": {
                        "name": string,
                        "projectId": string,
                        "uniqueId": string,
                        "email": string,
                        "displayName": string,
                        "etag": string,
                        "oauth2ClientId": string,
                    }
                }
        """
        group_name = _get_proxy_group_name_for_user(user_id, username)
        service_account_id = get_valid_service_account_id_for_user(
            user_id, username
        )

        # Create group and service account, then add service account to group
        new_group_response = self.create_group(name=group_name)
        new_group_id = new_group_response["email"]
        service_account_response = self.create_service_account_for_proxy_group(
            new_group_id, account_id=service_account_id)

        return {
            "group": new_group_response,
            "primary_service_account": service_account_response
        }

    def get_access_key(self, account):
        """
        Get an access key for the given service account.

        Args:
            account (str): Unique id or email for a service account

        Returns:
            str: Service account JSON key (Google Credentials File format)
                 This should be saved into a service-account-cred.json file
                 to be used as authentication to Google Cloud Platform.

                 NOTE: we could use the PKCS12 format here as well which is
                       more universal

            .. code-block:: python

                {
                    "type": "service_account",
                    "project_id": "project-id",
                    "private_key_id": "some_number",
                    "private_key": "-----BEGIN PRIVATE KEY-----\n....
                    =\n-----END PRIVATE KEY-----\n",
                    "client_email": "<api-name>api@project-id.iam.gserviceaccount.com",
                    "client_id": "...",
                    "auth_uri": "https://accounts.google.com/o/oauth2/auth",
                    "token_uri": "https://accounts.google.com/o/oauth2/token",
                    "auth_provider_x509_cert_url": "https://www.googleapis.com/oauth2/v1/certs",
                    "client_x509_cert_url": "https://www.googleapis.com/...<api-name>api%40project-id.iam.gserviceaccount.com"
                }
        """
        try:
            key_info = self.create_service_account_key(account)
            creds = _get_service_account_cred_from_key_response(key_info)
        except Exception as exc:
            raise Exception(
                "Unable to get service " +
                "account key for account: \n" + str(account) +
                "\nError: " + str(exc)
            )

        return creds

    def create_service_account_for_proxy_group(self, proxy_group_id, account_id):
        """
        Create a service account with the given account_id, which must be unique
        within the project. This function does not currently enforce that,
        creation will simply fail. This will also add service account to proxy group.

        Args:
            proxy_group_id (str): Google group ID to add service account to
            account_id (str): Unique id for the service account to create key for.
                              Used to generate the service account email address
                              and a stable unique id.

        Returns:
            dict: JSON response from create account API call,
                  which should contain successfully created service account
            `Google API Reference <https://cloud.google.com/iam/reference/rest/v1/projects.serviceAccounts#ServiceAccount>`_

            .. code-block:: python

                {
                    "name": string,
                    "projectId": string,
                    "uniqueId": string,
                    "email": string,
                    "displayName": string,
                    "etag": string,
                    "oauth2ClientId": string,
                }
        """
        service_account_response = self.create_service_account(account_id)
        service_account_email = service_account_response["email"]
        self.add_member_to_group(service_account_email, proxy_group_id)
        return service_account_response

    def get_primary_service_account(self, proxy_group_id):
        """
        Return the email for the primary service account in the proxy group.

        Args:
            proxy_group_id (str): Google group ID for a user proxy group

        Returns:
            dict: JSON response from get API call, which should be a service account
                  if it exists

            .. code-block:: python

                {
                    "name": string,
                    "projectId": string,
                    "uniqueId": string,
                    "email": string,
                    "displayName": string,
                    "etag": string,
                    "oauth2ClientId": string,
                }
        """
        primary_email = None

        proxy_group = self.get_group(proxy_group_id)

        user_id = _get_user_id_from_proxy_group(proxy_group["email"])
        username = _get_user_name_from_proxy_group(proxy_group["email"])
        all_service_accounts = self.get_service_accounts_from_group(proxy_group_id)

        # create dict with first part of email as key and whole email as value
        service_account_emails = {
            account.split("@")[0].strip(): account
            for account in all_service_accounts
        }

        service_account_id_for_user = (
            get_valid_service_account_id_for_user(user_id, username)
        )

        if service_account_id_for_user in service_account_emails:
            primary_email = service_account_emails[service_account_id_for_user]

        return self.get_service_account(primary_email)

    def get_project_organization(self):
        """
        Return the organiation name for a project if it exists, otherwise
        with return None.

        Returns:
            str: Organiztion name or None
        """
        info = self.get_project_info()
        org = None
        if info["parent"]["type"] == "organization":
            org = info["parent"]["id"]
        return org

    def get_project_info(self):
        """
        GET the info for the given project

        Returns:
            dict: JSON response from API call, which should be a project
                  if it exists
            `Google API Reference <https://cloud.google.com/resource-manager/reference/rest/v1/projects/get>`_
        """
        api_url = _get_google_api_url(
            "projects/" + self.project_id, GOOGLE_CLOUD_RESOURCE_URL)

        response = self._authed_request("GET", api_url)

        return response.json()

    def get_buckets(self):
        """
        Return all the buckets for the project

        Returns:
            List(google.cloud.storage.bucket.Bucket): Google Cloud Buckets
        """
        if not self._authed_session:
            raise GoogleAuthError()

        buckets = list(self._storage_client.list_buckets())
        return buckets

    def create_bucket(self, name):
        """
        Create a bucket for the project
        Returns:
            bucket(google.cloud.storage.bucket.Bucket): Google Cloud Bucket
        """
        if not self._authed_session:
            raise GoogleAuthError()

        return self._storage_client.create_bucket(name)

    def get_service_account(self, account):
        """
        GET a service account within the project with the provided account ID.

        Args:
            account (str): email address or the uniqueId of the service account

        Returns:
            dict: JSON response from API call, which should be a service account
                  if it exists
            `Google API Reference <https://cloud.google.com/iam/reference/rest/v1/projects.serviceAccounts/get>`_

            .. code-block:: python

                {
                    "name": string,
                    "projectId": string,
                    "uniqueId": string,
                    "email": string,
                    "displayName": string,
                    "etag": string,
                    "oauth2ClientId": string,
                }
        """
        api_url = _get_google_api_url(
            "projects/" + self.project_id + "/serviceAccounts/" + str(account),
            GOOGLE_IAM_API_URL)

        response = self._authed_request("GET", api_url)

        return response.json()

    def get_all_service_accounts(self):
        """
        Return the service accounts for the project

        FIXME: Google API response does not include nextPageToken?

        Returns:
            List(dict): "accounts" field from JSON response from API call
            `Google API Reference <https://cloud.google.com/iam/reference/rest/v1/projects.serviceAccounts/list>`_

            .. code-block:: python

                [
                    {
                        "name": string,
                        "projectId": string,
                        "uniqueId": string,
                        "email": string,
                        "displayName": string,
                        "etag": string,
                        "oauth2ClientId": string,
                    },
                    ...
                ]
        """
        api_url = _get_google_api_url(
            "projects/" + self.project_id + "/serviceAccounts",
            GOOGLE_IAM_API_URL)

        all_service_accounts = []
        response = self._authed_request("GET", api_url).json()
        all_service_accounts.extend(response["accounts"])

        if "nextPageToken" in response:
            while response["nextPageToken"]:
                response = self._authed_request(
                    "GET", api_url + "&pageToken=" + response["nextPageToken"]
                ).json()
                all_service_accounts.extend(response["accounts"])

        return all_service_accounts

    def create_service_account(self, account_id):
        """
        Create a service account with the given account_id, which must be unique
        within the project. This function does not currently enforce that,
        creation will simply fail.

        Args:
            account_id (str): Unique id for the service account to create key for.
                              Used to generate the service account email address
                              and a stable unique id.

        Returns:
            dict: JSON response from API call, which should contain successfully
                  created service account
            `Google API Reference <https://cloud.google.com/iam/reference/rest/v1/projects.serviceAccounts#ServiceAccount>`_

            .. code-block:: python

                {
                    "name": string,
                    "projectId": string,
                    "uniqueId": string,
                    "email": string,
                    "displayName": string,
                    "etag": string,
                    "oauth2ClientId": string,
                }
        """
        api_url = _get_google_api_url(
            "projects/" + self.project_id + "/serviceAccounts",
            GOOGLE_IAM_API_URL)

        new_service_account = {
            "accountId": str(account_id)
        }

        response = self._authed_request(
            "POST", api_url, data=json.dumps(new_service_account))

        try:
            new_service_account_id = json.loads(response.text)["uniqueId"]
            new_service_account_resource = (
                "projects/" + self.project_id +
                "/serviceAccounts/" + new_service_account_id
            )

            # need to give add the admin account permission to create keys for
            # this new service account
            role = GooglePolicyRole(name="iam.serviceAccountKeyAdmin")
<<<<<<< HEAD
            member = GooglePolicyMember(
                email_id=GOOGLE_ADMIN_EMAIL,
                member_type=GooglePolicyMember.SERVICE_ACCOUNT)
=======
            member = GooglePolicyMember(email_id=config.GOOGLE_ADMIN_EMAIL,
                                        member_type=GooglePolicyMember.SERVICE_ACCOUNT)
>>>>>>> 170a60b6
            binding = GooglePolicyBinding(role=role, members=[member])
            new_policy = GooglePolicy(bindings=[binding])

            self.set_iam_policy(
                resource=new_service_account_resource, new_policy=new_policy)
        except Exception as exc:
            raise Exception(
                "Error setting service account policy." + "\nError: " +
                str(exc))

        return response.json()

    def delete_service_account(self, account):
        """
        Delete a service account within the project with the provided account ID.

        Args:
            account (str): email address or the uniqueId of the service account

        Returns:
            dict: JSON response from API call, which should be empty if
                  it successfully deleted the service account
            `Google API Reference <https://cloud.google.com/iam/reference/rest/v1/projects.serviceAccounts/delete>`_
        """
        api_url = _get_google_api_url(
            "projects/" + self.project_id + "/serviceAccounts/" + account,
            GOOGLE_IAM_API_URL)

        response = self._authed_request("DELETE", api_url)

        return response.json()

    def create_service_account_key(self, account):
        """
        Create a service account key for the given service account.

        Args:
            account (str): email address or the uniqueId of the service account

        Returns:
            dict: JSON response from API call, which should contain successfully
                  created service account key
            `Google API Reference <https://cloud.google.com/iam/reference/rest/v1/projects.serviceAccounts.keys#ServiceAccountKey>`_

            .. code-block:: python

                {
                    "name": string,
                    "privateKeyType": enum(ServiceAccountPrivateKeyType),
                    "keyAlgorithm": enum(ServiceAccountKeyAlgorithm),
                    "privateKeyData": string,
                    "publicKeyData": string,
                    "validAfterTime": string,
                    "validBeforeTime": string,
                }

            NOTE: The private key WILL NOT EVER BE SHOWN AGAIN
        """
        new_service_account_url = (
            "projects/" + self.project_id + "/serviceAccounts/" + account
        )
        api_url = _get_google_api_url(new_service_account_url + "/keys",
                                      GOOGLE_IAM_API_URL)

        response = self._authed_request("POST", api_url)

        return response.json()

    def delete_service_account_key(self, account, key_name):
        """
        Delete a service key for a service account.

        Args:
            account (str): email address or the uniqueId of the service account
            key_name (str): "name" field for the key

        Returns:
            dict: JSON response from API call, which should be empty if the
                  key was successfully deleted
            `Google API Reference <https://cloud.google.com/iam/reference/rest/v1/projects.serviceAccounts.keys/delete>`_
        """
        key_name = key_name.split("/")[-1]
        api_url = _get_google_api_url(
            "projects/" + self.project_id + "/serviceAccounts/" + account +
            "/keys/" + key_name, GOOGLE_IAM_API_URL)

        response = self._authed_request("DELETE", api_url)

        return response.json()

    def get_service_account_key(self, account, key_name):
        """
        Get a service key for a service account.

        FIXME: Google says we should get Public key in response from API but
               we don't...
               `Reference publicKeyData https://cloud.google.com/iam/reference/rest/v1/projects.serviceAccounts.keys#ServiceAccountKey>`_

        Args:
            account (str): email address or the uniqueId of the service account
            key_name (str): "name" field for the key

        Returns:
            dict: JSON response from API call, which should be the key
            `Google API Reference <https://cloud.google.com/iam/reference/rest/v1/projects.serviceAccounts.keys/get>`_

            .. code-block:: python

                {
                    "name": string,
                    "keyAlgorithm": enum(ServiceAccountKeyAlgorithm),
                }
        """
        api_url = _get_google_api_url(
            "projects/" + self.project_id + "/serviceAccounts/" + account +
            "/keys/" + key_name, GOOGLE_IAM_API_URL)

        response = self._authed_request("GET", api_url)

        return response.json()

    def get_service_account_keys_info(self, account):
        """
        Get user-managed service account key(s) for the given service account.
        NOTE: Keys don't include actual private and public key

        Args:
            account (str): email address or the uniqueId of the service account

        Returns:
            List(dict): JSON response from API call, which should contain
                  service account keys for the given account
            `Google API Reference <https://cloud.google.com/iam/reference/rest/v1/projects.serviceAccounts.keys/list>`_

            .. code-block:: python

                [
                    {
                        "keyAlgorithm": enum(ServiceAccountKeyAlgorithm),
                        "validBeforeTime": string,
                        "name": string,
                        "validAfterTime": string,
                    },
                    ...
                ]
        """
        api_url = _get_google_api_url(
            "projects/" + self.project_id + "/serviceAccounts/" + account +
            "/keys", GOOGLE_IAM_API_URL)

        response = self._authed_request("GET", api_url + "&keyTypes=USER_MANAGED").json()
        keys = response.get("keys", [])

        return keys

    def handle_expired_service_account_keys(self, account):
        """
        Handle all expired keys for given service account

        Args:
            account (str): email address or the uniqueId of the service account
        """
        keys = self.get_service_account_keys_info(account)
        for key in keys:
            if _is_key_expired(key, config.SERVICE_KEY_EXPIRATION_IN_DAYS):
                self.delete_service_account_key(account, key["name"])

    def get_service_account_policy(self, account, resource):
        """
        Return the IAM policy for a given service account on given resource.

        Args:
            account (str): email address or the uniqueId of a service account.
            resource (str): The resource for which the policy is being requested

        Returns:
            dict: JSON response from API call, which should contain the IAM policy
            `Google API Reference <https://cloud.google.com/iam/reference/rest/v1/Policy>`_

            .. code-block:: python

                {
                    "bindings": [
                        {
                            "role": "roles/owner",
                            "members": [
                                "user:mike@example.com",
                                "group:admins@example.com",
                                "domain:google.com",
                                "serviceAccount:my-other-app@appspot.gserviceaccount.com",
                            ]
                        },
                        {
                            "role": "roles/viewer",
                            "members": ["user:sean@example.com"]
                        }
                    ]
                }
        """
        api_url = _get_google_api_url(
            "projects/" + self.project_id + "/serviceAccounts/" + account +
            ":getIamPolicy", GOOGLE_IAM_API_URL)

        resource = {
            "resource": resource
        }

        response = self._authed_request("POST", api_url, data=json.dumps(resource))

        return response.json()

    def set_iam_policy(self, resource, new_policy):
        """
        Set the policy on a given resource.
        NOTE: Service Accounts can be both resources and members.

        Args:
            resource (str): The resource for which the policy is being requested
            new_policy (cloud_manage.GooglePolicy): New policy

        Returns:
            dict: JSON response from API call, which should contain the newly
            created and set IAM policy
            `Google API Reference <https://cloud.google.com/iam/reference/rest/v1/Policy>`_

            .. code-block:: python

                {
                    "bindings": [
                        {
                            "role": "roles/owner",
                            "members": [
                                "user:mike@example.com",
                                "group:admins@example.com",
                                "domain:google.com",
                                "serviceAccount:my-other-app@appspot.gserviceaccount.com",
                            ]
                        },
                        {
                            "role": "roles/viewer",
                            "members": ["user:sean@example.com"]
                        }
                    ]
                }
        """
        api_url = _get_google_api_url(resource + ":setIamPolicy", GOOGLE_IAM_API_URL)

        # "etag is used for optimistic concurrency control as a way to help
        # prevent simultaneous updates of a policy from overwriting each other"
        # - Google
        # FIXME: This is not working at the moment
        # We need to get the current policy's etag and use that for the new one
        # try:
        #     current_policy = self.get_service_account_policy(service_account_email,
        #                                                      resource)
        # except:
        #     raise Exception("Unable to retrieve policy for service account:\n" +
        #                     str(service_account_email) + " on the resource:\n" +
        #                     str(resource))
        # etag = current_policy["etag"]
        # new_policy.etag = etag

        response = self._authed_request("POST", api_url, data=(str(new_policy)))

        return response.json()

    def get_all_groups(self):
        """
        Return a list of all groups in the domain

        Returns:
            dict: JSON response from API call, which should contain a list
                  of groups
            `Google API Reference <https://developers.google.com/admin-sdk/directory/v1/reference/groups/list>`_

            .. code-block:: python

                {
                  "kind": "admin#directory#groups",
                  "etag": etag,
                  "groups": [
                      {
                          "kind": "admin#directory#group",
                          "id": string,
                          "etag": etag,
                          "email": string,
                          "name": string,
                          "directMembersCount": long,
                          "description": string,
                          "adminCreated": boolean,
                          "aliases": [
                              string
                          ],
                          "nonEditableAliases": [
                              string
                          ]
                      },
                      ...
                  ],
                  "nextPageToken": string
                }
        """
        if not self._authed_session:
            raise GoogleAuthError()

        all_groups = []
        response = (
            self._admin_service.groups()
            .list(domain=config.GOOGLE_IDENTITY_DOMAIN).execute()
        )
        all_groups.extend(response["groups"])

        if "nextPageToken" in response:
            while response["nextPageToken"]:
                response = (
                    self._admin_service.groups()
                    .list(pageToken=response["nextPageToken"],
                          domain=config.GOOGLE_IDENTITY_DOMAIN).execute()
                )
                all_groups.extend(response["groups"])

        return all_groups

    def create_group(self, name, email=None):
        """
        Create a group with given name.

        If email is not specified, uses name but replaces spaces with hyphens
        and makes it all lowercase.

        Args:
            name (str): name for group
            email (str, optional): email for group (will base it off name if
                                   not specified)

        Returns:
            dict: JSON response from API call, which should contain the new group
            `Google API Reference <https://cloud.google.com/iam/reference/rest/v1/Policy>`_

            .. code-block:: python

                {
                    "kind": "admin#directory#group",
                    "id": string,
                    "etag": etag,
                    "email": string,
                    "name": string,
                    "directMembersCount": long,
                    "description": string,
                    "adminCreated": boolean,
                    "aliases": [
                        string
                    ],
                    "nonEditableAliases": [
                        string
                    ]
                }
        """
        if not self._authed_session:
            raise GoogleAuthError()

        if email is None:
            email = name.replace(" ", "-").lower() + "@planx-pla.net"

        group = {
            "email": email,
            "name": name,
            "description": "",
        }

        response = self._admin_service.groups().insert(body=group).execute()

        return response

    def add_member_to_group(self, member_email, group_id):
        """
        Add given member email to given group

        Args:
            member_email (str): email for member to add
            group_id (str): Group email or unique ID

        Returns:
            dict: the member that you just added if successful
            `Google API Reference <https://developers.google.com/admin-sdk/directory/v1/reference/members/insert>`_

            .. code-block:: python

                {
                    "kind": "admin#directory#member",
                    "etag": etag,
                    "id": string,
                    "email": string,
                    "role": string,
                    "type": string
                }
        """
        if not self._authed_session:
            raise GoogleAuthError()

        member_to_add = {
            "email": member_email,
            "role": "MEMBER"
        }

        response = (
            self._admin_service.members().insert(
                groupKey=group_id, body=member_to_add).execute()
        )

        return response

    def remove_member_from_group(self, member_email, group_id):
        """
        Remove given member email to given group

        Args:
            member_email (str): email for member to remove
            group_id (str): Group email or unique ID

        Returns:
            Empty body if success
        """
        if not self._authed_session:
            raise GoogleAuthError()

        response = (
            self._admin_service.members().delete(
                groupKey=group_id, memberKey=member_email).execute()
        )

        return response

    def get_group(self, group_id):
        """
        Get a Google group

        Args:
            group_id (str): Group email or unique ID

        Returns:
            dict: JSON response from API call, which should contain the group
            `Google API Reference <https://developers.google.com/admin-sdk/directory/v1/reference/groups/get>`_

            .. code-block:: python

                {
                    "kind": "admin#directory#group",
                    "id": string,
                    "etag": etag,
                    "email": string,
                    "name": string,
                    "directMembersCount": long,
                    "description": string,
                    "adminCreated": boolean,
                    "aliases": [
                        string
                    ],
                    "nonEditableAliases": [
                        string
                    ]
                }
        """
        if not self._authed_session:
            raise GoogleAuthError()

        groups = self._admin_service.groups()
        group = groups.get(groupKey=group_id)
        response = group.execute()

        return response

    def delete_group(self, group_id):
        """
        Delete a Google group

        Args:
            group_id (str): the group's email address, group alias, or the unique group ID

        Returns:
            dict: JSON response from API call, which should be empty
            `Google API Reference <https://developers.google.com/admin-sdk/directory/v1/reference/groups/delete>`_
        """
        if not self._authed_session:
            raise GoogleAuthError()

        response = (
            self._admin_service.groups()
            .delete(groupKey=group_id).execute()
        )

        return response

    def get_group_members(self, group_id):
        """
        Get members from a Google group

        Args:
            group_id (str): Group email or unique ID

        Returns:
            List(dict): list of member dicts as returned from API call
            `Google API Reference <https://developers.google.com/admin-sdk/directory/v1/reference/members/list>`_

            .. code-block:: python

                [
                    {
                        "kind": "admin#directory#member",
                        "etag": etag,
                        "id": string,
                        "email": string,
                        "role": string,
                        "type": string
                    },
                    ...
                ]
        """
        if not self._authed_session:
            raise GoogleAuthError()

        all_members = []
        response = (
            self._admin_service.members()
            .list(groupKey=group_id).execute()
        )
        all_members.extend(response.get("members", []))

        if "nextPageToken" in response:
            while response["nextPageToken"]:
                response = (
                    self._admin_service.members()
                    .list(pageToken=response["nextPageToken"],
                          groupKey=group_id).execute()
                )
                all_members.extend(response.get("members", []))

        return all_members

    def get_service_accounts_from_group(self, group_id):
        """
        Return the service account emails for a given group.

        Args:
            group_id (str): Group email or unique ID

        Returns:
            List(str): emails for service accounts

        Raises:
            Exception: If not authed
        """
        if not self._authed_session:
            raise GoogleAuthError()

        members_response = self.get_group_members(group_id)
        emails = [member["email"]
                  for member in members_response
                  if self._service_account_email_domain in member["email"]]
        return emails

    def _authed_request(self, method, url, data=""):
        """
        Send a request to the provided URL using the authorized session on the project.
        Raises exception if there is no current authorized session OR the
        request results in a response with a NOT ok code (i.e. 4XX, 5XX)

        Args:
            url (str): URL to send request to
            data (str, optional): Data payload for request

        Returns:
            requests.Response: Response from the request (using requests lib)

        Raises:
            Exception: Not within an authorized session
        """
        if self._authed_session:
            method = method.strip().lower()
            if method == "get":
                response = self._authed_session.get(url)
            elif method == "post":
                response = self._authed_session.post(url, data)
            elif method == "delete":
                response = self._authed_session.delete(url)
            else:
                raise ValueError("Unsupported method: " + str(method) + ".")
        else:
            raise GoogleAuthError()

        return response


def _get_google_api_url(relative_path, root_api_url):
    """
    Return the url for a Gooel API given the root url, relative path.
    Add the config.GOOGLE_API_KEY from the environment to the request.

    Args:
        root_api_url (str): root Google API url
        relative_path (str): relative path from root url

    Returns:
        str: url with API key
    """
    api_url = urljoin(root_api_url, relative_path.strip("/"))
    api_url += "?key=" + config.GOOGLE_API_KEY
    return api_url


def _is_key_expired(key, expiration_in_days):
    """
    Whether or not service account key is expired based on when it was created
    and the current time.

    Args:
        key (dict): API return for a service key
            .. code-block:: python

                {
                    "name": string,
                    "privateKeyType": enum(ServiceAccountPrivateKeyType),
                    "keyAlgorithm": enum(ServiceAccountKeyAlgorithm),
                    "privateKeyData": string,
                    "publicKeyData": string,
                    "validAfterTime": string,
                    "validBeforeTime": string,
                }
        expiration_in_days (int): Days before expiration of key

    Returns:
        bool: Whether or not service account key is expired
    """
    expired = False
    google_date_format = "%Y-%m-%dT%H:%M:%SZ"
    creation_time = datetime.strptime(key["validAfterTime"], google_date_format)
    current_time = datetime.strptime(datetime.utcnow().strftime(google_date_format),
                                     google_date_format)
    current_life_in_seconds = (current_time - creation_time).total_seconds()

    # seconds / seconds_per_minute / minutes_per_hour / hours_per_day
    current_life_in_days = current_life_in_seconds / 60 / 60 / 24

    if current_life_in_days >= expiration_in_days:
        expired = True

    return expired


def _get_service_account_cred_from_key_response(key_response):
    """
    Return the decoded private key given the response from
    `create_service_account_key()`. This return from this function is the
    JSON key file contents e.g. response can be placed directly in file
    and be used as a private key for the service account.

    Args:
        key_response (dict): response from create_service_account_key()

    Returns:
        dict: JSON Key File contents for Service account
    """
    return json.loads(base64.b64decode(key_response["privateKeyData"]))


def _get_proxy_group_name_for_user(user_id, username):
    """
    Return a valid proxy group name based on user_id and username

    See:
        https://support.google.com/a/answer/33386
    for Google's naming restrictions

    Args:
        user_id (str): User's uuid
        username (str): user's name

    Returns:
        str: proxy group name
    """
    # allow alphanumeric and some special chars
    user_id = str(user_id)
    username = ''.join([
        item for item in str(username)
        if item.isalnum() or item in ['-', '_', '.', '\'']
    ])

    username = username.replace('..', '.')
    if username[0] == '.':
        username = username[1:]

    # Truncate username so full name is at most 60 characters.
    full_username_length = len(username) + len(user_id) + 1
    chars_to_drop = full_username_length - 60
    truncated_username = username[:-chars_to_drop]
    name = truncated_username + '-' + user_id

    return name


def get_valid_service_account_id_for_user(user_id, username):
    """
    Return a valid service account id based on user_id and username
    Currently Google enforces the following:
        6-30 characters
        Must match: [a-z][a-z\d\-]*[a-z\d]
    Args:
        user_id (str): User's uuid
        username (str): user's name
    Returns:
        str: service account id
    """
    username = ''.join([
        item for item in str(username).lower()
        if item.isalnum() or item == '-'
    ])
    user_id = str(user_id).lower()

    # Truncate username so full account ID is at most 30 characters.
    full_account_id_length = len(username) + len(user_id) + 1
    chars_to_drop = full_account_id_length - 30
    truncated_username = username[:-chars_to_drop]
    account_id = truncated_username + '-' + user_id

    # Pad account ID to at least 6 chars long.
    account_id += (6 - len(account_id)) * '-'

    # double check it meets Google's requirements
    google_regex = re.compile(GOOGLE_SERVICE_ACCOUNT_REGEX)
    match = google_regex.match(account_id)
    if not match:
        raise GoogleNamingError(
            "Could not get a valid service account id. "
            "Currently Google enforces the following: "
            "[a-z][a-z\d\-]*[a-z\d]. Could not use user_id and username to "
            "meet those requirements.")

    return account_id


def get_valid_service_account_id_for_client(client_id, user_id):
    """
    Return a valid service account id based on client_id and user_id
    Currently Google enforces the following:
        6-30 characters
        Must match: [a-z][a-z\d\-]*[a-z\d]

    Returns:
        str: service account id
    """
    client_id = ''.join([
        item for item in str(client_id).lower()
        if item.isalnum() or item == '-'
    ])
    user_id = str(user_id).lower()

    google_regex = re.compile(GOOGLE_SERVICE_ACCOUNT_REGEX)
    match = google_regex.match(client_id)
    if match:
        # this matching ensures client_id starts with alphabetical character
        client_id = match.group(0)

        # Truncate client_id so full account ID is at most 30 characters.
        full_account_id_length = len(client_id) + len(user_id) + 1
        chars_to_drop = full_account_id_length - 30
        truncated_client_id = client_id[:-chars_to_drop]
        account_id = truncated_client_id + '-' + user_id

        # Pad account ID to at least 6 chars long.
        account_id += (6 - len(account_id)) * '-'
    else:
        raise GoogleNamingError(
            "Could not get a valid service account id from client id: {}"
            .format(client_id) + "\nCurrently Google enforces the following: "
            "[a-z][a-z\d\-]*[a-z\d]. Could not use client_id to "
            "meet those requirements.")

    return account_id


def _get_user_id_from_proxy_group(proxy_group):
    """
    Return user id by analyzing proxy_group name

    Args:
        proxy_group (str): proxy group name

    Returns:
        str: User id
    """
    return proxy_group.split('@')[0].split("-")[1].strip()


def _get_user_name_from_proxy_group(proxy_group):
    """
    Return username by analyzing proxy_group name

    Args:
        proxy_group (str): proxy group name

    Returns:
        str: Username
    """
    return proxy_group.split('@')[0].split("-")[0].strip()


class GoogleNamingError(Exception):

    GOOGLE_ERROR_MESSAGE = (
        "There was an issue with generating names or ids that are compliant "
        "with Google's requirements."
    )

    def __init__(self, message=None, *args):
        if not message:
            message = GoogleAuthError.GOOGLE_ERROR_MESSAGE

        super(GoogleNamingError, self).__init__(message)


class GoogleAuthError(Exception):

    GOOGLE_AUTH_ERROR_MESSAGE = (
        "This action requires an authed session. Please use "
        "Python's `with <Class> as <name>` syntax for a context manager "
        "that automatically enters and exits authorized sessions using "
        "default credentials. See cirrus's README for setup instructions."
    )

    def __init__(self, message=None, *args):
        if not message:
            message = GoogleAuthError.GOOGLE_AUTH_ERROR_MESSAGE

        super(GoogleAuthError, self).__init__(message)<|MERGE_RESOLUTION|>--- conflicted
+++ resolved
@@ -473,14 +473,9 @@
             # need to give add the admin account permission to create keys for
             # this new service account
             role = GooglePolicyRole(name="iam.serviceAccountKeyAdmin")
-<<<<<<< HEAD
             member = GooglePolicyMember(
-                email_id=GOOGLE_ADMIN_EMAIL,
+                email_id=config.GOOGLE_ADMIN_EMAIL,
                 member_type=GooglePolicyMember.SERVICE_ACCOUNT)
-=======
-            member = GooglePolicyMember(email_id=config.GOOGLE_ADMIN_EMAIL,
-                                        member_type=GooglePolicyMember.SERVICE_ACCOUNT)
->>>>>>> 170a60b6
             binding = GooglePolicyBinding(role=role, members=[member])
             new_policy = GooglePolicy(bindings=[binding])
 

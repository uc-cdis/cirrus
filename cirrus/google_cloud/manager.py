"""
Google Cloud Management
"""

# Builtin libs
import base64
from datetime import datetime
import json

from google.api_core.exceptions import GoogleAPIError

try:
    from urllib.parse import urljoin
except ImportError:
    from urlparse import urljoin

# 3rd Party libs
from google.auth.transport.requests import AuthorizedSession
from google.cloud import exceptions as google_exceptions
from google.cloud import storage
from google.oauth2.service_account import (
    Credentials as ServiceAccountCredentials
)
from googleapiclient.errors import HttpError

from cirrus.config import config
from cirrus.core import CloudManager
from cirrus.google_cloud.errors import GoogleAuthError, GoogleAPIError
from cirrus.google_cloud.iam import GooglePolicy
from cirrus.google_cloud.iam import GooglePolicyBinding
from cirrus.google_cloud.iam import GooglePolicyMember
from cirrus.google_cloud.iam import GooglePolicyRole
from cirrus.google_cloud.services import GoogleAdminService
from cirrus.google_cloud.utils import get_valid_service_account_id_for_user


GOOGLE_IAM_API_URL = "https://iam.googleapis.com/v1/"
GOOGLE_CLOUD_RESOURCE_URL = "https://cloudresourcemanager.googleapis.com/v1/"
GOOGLE_DIRECTORY_API_URL = "https://www.googleapis.com/admin/directory/v1/"
GOOGLE_LOGGING_EMAIL = 'cloud-storage-analytics@google.com'

GOOGLE_STORAGE_CLASSES = [
    'MULTI_REGIONAL',
    'REGIONAL',
    'NEARLINE',
    'COLDLINE',
    'STANDARD'  # alias for MULTI_REGIONAL/REGIONAL, based on location
]

COMPUTE_ENGINE_DEFAULT_SERVICE_ACCOUNT = (
    'COMPUTE_ENGINE_DEFAULT_SERVICE_ACCOUNT'
)
GOOGLE_API_SERVICE_ACCOUNT = 'GOOGLE_API_SERVICE_ACCOUNT'
COMPUTE_ENGINE_API_SERVICE_ACCOUNT = 'COMPUTE_ENGINE_API_SERVICE_ACCOUNT'
USER_MANAGED_SERVICE_ACCOUNT = 'USER_MANAGED_SERVICE_ACCOUNT'

"""
This mapping is order-specific. More specific domains should appear
earlier in the list. For example, `compute-system.iam.gserviceaccount.com`
should appear before `iam.gserviceaccount.com`
"""
GOOGLE_SERVICE_ACCOUNT_DOMAIN_TYPE_MAPPING = [
    ('appspot.gserviceaccount.com', COMPUTE_ENGINE_DEFAULT_SERVICE_ACCOUNT),
    ('cloudservices.gserviceaccount.com', GOOGLE_API_SERVICE_ACCOUNT),
    ('compute-system.iam.gserviceaccount.com',
     COMPUTE_ENGINE_API_SERVICE_ACCOUNT),
    ('iam.gserviceaccount.com', USER_MANAGED_SERVICE_ACCOUNT),
]


class GoogleCloudManager(CloudManager):
    """
    Manage a Google Cloud Project (users, groups, resources, and policies)

    Attributes:
        credentials (google.oauth2.service_account.ServiceAccountCredentials):
            Service account credentials used to connect to Google services
        project_id (str): Google Project ID to manage
        _authed_session (bool): Whether or not the current session is authed
            (this is set internally)
        _admin_service (googleapiclient.discovery.Resource): Admin Directory
            API service for API access (used internally)
        _storage_client (google.cloud.storage.Client): Access to Storage API
            through this client (used internally)
    """

    def __init__(self, project_id=None, creds=None):
        """
        Construct an instance of the Manager for the given Google project ID.

        Args:
            project_id (str): Google Project ID
            creds (str, optional): PATH to JSON credentials file for a
                service account to connect to Google's services
        """
        super(GoogleCloudManager, self).__init__()
        if project_id:
            self.project_id = project_id
        else:
            self.project_id = config.GOOGLE_PROJECT_ID
        self._authed_session = False
        self._service_account_email_domain = (
            self.project_id + ".iam.gserviceaccount.com"
        )
        creds = creds or config.GOOGLE_APPLICATION_CREDENTIALS
        self.credentials = (
            ServiceAccountCredentials.from_service_account_file(creds)
        )

    def __enter__(self):
        """
        Set up sessions and services to communicate through Google's API's.
        Called automatically when using Python's `with {{SomeObjectInstance}} as {{name}}:`
        syntax.

        Returns:
            GoogleCloudManager: instance with added/modified fields
        """
        # Setup for admin directory service for group management
        admin_service = GoogleAdminService(creds=self.credentials)
        self._admin_service = admin_service.build_service()

        # Setup client for Google Cloud Storage
        # Using Google's recommended Google Cloud Client Library for Python
        # NOTE: This library requires using google.oauth2 for creds
        self._storage_client = storage.Client(
            self.project_id, credentials=self.credentials)

        # Finally set up a generic authorized session where arbitrary
        # requests can be made to Google API(s)
        scopes = ["https://www.googleapis.com/auth/cloud-platform"]
        scopes.extend(admin_service.SCOPES)

        self._authed_session = AuthorizedSession(
            self.credentials.with_scopes(scopes))

        return self

    def __exit__(self, exception_type, exception_value, traceback):
        """
        Clean up sessions and services that were used to communicate through
        Google's API's. Called automatically when using Python's context mangager
        `with {{SomeObjectInstance}} as {{name}}:` syntax.

        The three arguments are required by Python when an exception occurs,
        as they  describe the exception that caused the context to be exited.

        Args:
            exception_type (Exception): Exception that caused context to be exitted
            exception_value (str): Value of the exception
            traceback (str): A traceback to see what caused Exception
        """
        self._authed_session.close()
        self._authed_session = None
        self._admin_service = None
        self._storage_client = None

    def create_proxy_group_for_user(self, user_id, username, prefix=''):
        """
        Creates a proxy group for the given user

        Args:
            user_id (int): User's Unique ID
            username (str): User's name

        Returns:
            JSON responses from API call, which should contain the new group
            `Google API Reference <https://cloud.google.com/iam/reference/rest/v1/Policy>`_

            .. code-block:: python

            new_group_response = {
                "kind": "admin#directory#group",
                "id": string,
                "etag": etag,
                "email": string,
                "name": string,
                "directMembersCount": long,
                "description": string,
                "adminCreated": boolean,
                "aliases": [
                    string
                ],
                "nonEditableAliases": [
                    string
                ]
            }

        """
        group_name = _get_proxy_group_name_for_user(user_id, username, prefix)
        # Create group
        new_group_response = self.create_group(name=group_name)
        return new_group_response

    def get_access_key(self, account):
        """
        Get an access key for the given service account.

        Args:
            account (str): Unique id or email for a service account

        Returns:
            str: Service account JSON key (Google Credentials File format)
                 This should be saved into a service-account-cred.json file
                 to be used as authentication to Google Cloud Platform.

                 NOTE: we could use the PKCS12 format here as well which is
                       more universal

            .. code-block:: python

                {
                    "type": "service_account",
                    "project_id": "project-id",
                    "private_key_id": "some_number",
                    "private_key": "-----BEGIN PRIVATE KEY-----\n....
                    =\n-----END PRIVATE KEY-----\n",
                    "client_email": "<api-name>api@project-id.iam.gserviceaccount.com",
                    "client_id": "...",
                    "auth_uri": "https://accounts.google.com/o/oauth2/auth",
                    "token_uri": "https://accounts.google.com/o/oauth2/token",
                    "auth_provider_x509_cert_url": "https://www.googleapis.com/oauth2/v1/certs",
                    "client_x509_cert_url": "https://www.googleapis.com/...<api-name>api%40project-id.iam.gserviceaccount.com"
                }
        """
        try:
            key_info = self.create_service_account_key(account)
            creds = _get_service_account_cred_from_key_response(key_info)
        except Exception as exc:
            raise Exception(
                "Unable to get service " +
                "account key for account: \n" + str(account) +
                "\nError: " + str(exc)
            )

        return creds

    def create_service_account_for_proxy_group(self, proxy_group_id, account_id):
        """
        Create a service account with the given account_id, which must be unique
        within the project. This function does not currently enforce that,
        creation will simply fail. This will also add service account to proxy group.

        Args:
            proxy_group_id (str): Google group ID to add service account to
            account_id (str): Unique id for the service account to create key for.
                              Used to generate the service account email address
                              and a stable unique id.

        Returns:
            dict: JSON response from create account API call,
                  which should contain successfully created service account
            `Google API Reference <https://cloud.google.com/iam/reference/rest/v1/projects.serviceAccounts#ServiceAccount>`_

            .. code-block:: python

                {
                    "name": string,
                    "projectId": string,
                    "uniqueId": string,
                    "email": string,
                    "displayName": string,
                    "etag": string,
                    "oauth2ClientId": string,
                }
        """
        service_account_response = self.create_service_account(account_id)
        service_account_email = service_account_response["email"]
        self.add_member_to_group(service_account_email, proxy_group_id)
        return service_account_response

    def get_primary_service_account(self, proxy_group_id):
        """
        Return the email for the primary service account in the proxy group.

        Args:
            proxy_group_id (str): Google group ID for a user proxy group

        Returns:
            dict: JSON response from get API call, which should be a service account
                  if it exists

            .. code-block:: python

                {
                    "name": string,
                    "projectId": string,
                    "uniqueId": string,
                    "email": string,
                    "displayName": string,
                    "etag": string,
                    "oauth2ClientId": string,
                }
        """
        primary_email = None

        proxy_group = self.get_group(proxy_group_id)

        user_id = _get_user_id_from_proxy_group(proxy_group["email"])
        username = _get_user_name_from_proxy_group(proxy_group["email"])
        all_service_accounts = self.get_service_accounts_from_group(
            proxy_group_id)

        # create dict with first part of email as key and whole email as value
        service_account_emails = {
            account.split("@")[0].strip(): account
            for account in all_service_accounts
        }

        service_account_id_for_user = (
            get_valid_service_account_id_for_user(user_id, username)
        )

        if service_account_id_for_user in service_account_emails:
            primary_email = service_account_emails[service_account_id_for_user]

        return self.get_service_account(primary_email)

    def get_project_organization(self):
        """
        Return the organiation name for a project if it exists, otherwise
        with return None.

        Returns:
            str: Organiztion name or None
        """
        info = self.get_project_info()
        org = None
        if info["parent"]["type"] == "organization":
            org = info["parent"]["id"]
        return org

    def get_project_info(self):
        """
        GET the info for the given project

        Returns:
            dict: JSON response from API call, which should be a project
                  if it exists
            `Google API Reference <https://cloud.google.com/resource-manager/reference/rest/v1/projects/get>`_
        """
        api_url = _get_google_api_url(
            "projects/" + self.project_id, GOOGLE_CLOUD_RESOURCE_URL)

        response = self._authed_request("GET", api_url)

        return response.json()

    def get_bucket_iam_policy(self, bucket_name):
        bucket = self._storage_client.get_bucket(bucket_name)
        return bucket.get_iam_policy()

    def create_or_update_bucket(
            self, name, storage_class=None, public=None, requester_pays=False,
            access_logs_bucket=None, for_logging=False):
        """
        Create a Google Storage bucket.

        Returns:
            google.cloud.storage.bucket.Bucket: Google Cloud Bucket

        Args:
            name (str): Globally unique name for new Google Bucket
            storage_class (str, optional): one of GOOGLE_STORAGE_CLASSES
            public (bool or None, optional): Whether or not all data in bucket
                should be open to the public (will only allow access by authN'd
                users to support access logs). Keeping as None will not update
                the IAM policy at all.
            requester_pays (bool, optional): Whether requester pays for API
                requests for this bucket and its blobs.
            access_logs_bucket (str, optional): Google bucket name to store
                access logs for this newly created bucket
            for_logging (bool, optional): Whether or not this bucket will
                be used as a bucket to store access logs.

        Raises:
            GoogleAuthError: Description
            ValueError: Description
        """
        if not self._authed_session:
            raise GoogleAuthError()

        if storage_class and storage_class not in GOOGLE_STORAGE_CLASSES:
            raise ValueError(
                'storage_class {} not one of {}. Did not create bucket...'
                .format(storage_class, GOOGLE_STORAGE_CLASSES))

        try:
            bucket_exists = True
            bucket = self._storage_client.get_bucket(name)
        except google_exceptions.NotFound:
            bucket_exists = False
            bucket = storage.bucket.Bucket(
                client=self._storage_client, name=name)

        if requester_pays is not None:
            bucket.requester_pays = requester_pays

        if storage_class:
            bucket.storage_class = storage_class

        if not bucket_exists:
            bucket.create()

        if public is not None:
            policy = bucket.get_iam_policy()
            role = GooglePolicyRole('roles/storage.objectViewer')
            if public:
                # update bucket iam policy with allAuthN users having
                # read access
                policy[str(role)] = ['allAuthenticatedUsers']
            else:
                if 'allAuthenticatedUsers' in policy.get(str(role)):
                    policy[str(role)].remove('allAuthenticatedUsers')
            bucket.set_iam_policy(policy)

        if access_logs_bucket:
            bucket.enable_logging(access_logs_bucket, object_prefix=name)

        if for_logging:
            bucket.acl.group(GOOGLE_LOGGING_EMAIL).grant_write()
            bucket.acl.save()

        bucket.update()

    def give_group_access_to_bucket(
            self, group_email, bucket_name, access=None):
        """
        Give a group access to a bucket.

        Specifically grants the group email with storage.objectViewer role.

        Args:
            group_email (str): Email for the Google group to provide access to
            bucket_name (str): Bucket to provide access to

        Raises:
            ValueError: No bucket found with given name
        """
        access = access or ['read']
        try:
            bucket = self._storage_client.get_bucket(bucket_name)
        except google_exceptions.NotFound:
            raise ValueError('No bucket with name: {}'.format(bucket_name))

        # update bucket iam policy with group having access
        policy = bucket.get_iam_policy()

        member = GooglePolicyMember(
            member_type=GooglePolicyMember.GROUP, email_id=group_email)

        roles = []
        for access_level in access:
            if access_level == 'admin':
                roles.append(GooglePolicyRole('roles/storage.admin'))
                break
            elif access_level == 'read':
                roles.append(GooglePolicyRole('roles/storage.objectViewer'))
            elif access_level == 'write':
                roles.append(GooglePolicyRole('roles/storage.objectCreator'))
            else:
                raise Exception(
                    'Unable to grant {access_level} access to {group_email} '
                    'on bucket {bucket_name}. cirrus '
                    'does not support the access level {access_level}.'
                    .format(
                        access_level=access_level,
                        group_email=group_email,
                        bucket_name=bucket_name
                    )
                )

        for role in roles:
            policy[str(role)] = [str(member)]

        bucket.set_iam_policy(policy)

        bucket.update()

    def get_service_account(self, account):
        """
        GET a service account within the project with the provided account ID.

        Args:
            account (str): email address or the uniqueId of the service account

        Returns:
            dict: JSON response from API call, which should be a service account
                  if it exists
            `Google API Reference <https://cloud.google.com/iam/reference/rest/v1/projects.serviceAccounts/get>`_

            .. code-block:: python

                {
                    "name": string,
                    "projectId": string,
                    "uniqueId": string,
                    "email": string,
                    "displayName": string,
                    "etag": string,
                    "oauth2ClientId": string,
                }
        """
        api_url = _get_google_api_url(
            "projects/" + self.project_id + "/serviceAccounts/" + str(account),
            GOOGLE_IAM_API_URL)

        response = self._authed_request("GET", api_url)

        return response.json()

    def get_service_account_type(self, account):
        """
        Get the type of service account referred to by account param

        Args:
            account (str): account id of service account

        Returns:
            String: type of service account
        """
        service_account = self.get_service_account(account)
        email_domain = service_account['email'].split("@")[-1]
        for (domain, sa_type) in GOOGLE_SERVICE_ACCOUNT_DOMAIN_TYPE_MAPPING:
            if domain in email_domain:
                return sa_type

        return None

    def get_all_service_accounts(self):
        """
        Return the service accounts for the project

        FIXME: Google API response does not include nextPageToken?

        Returns:
            List(dict): "accounts" field from JSON response from API call
            `Google API Reference <https://cloud.google.com/iam/reference/rest/v1/projects.serviceAccounts/list>`_

            .. code-block:: python

                [
                    {
                        "name": string,
                        "projectId": string,
                        "uniqueId": string,
                        "email": string,
                        "displayName": string,
                        "etag": string,
                        "oauth2ClientId": string,
                    },
                    ...
                ]
        """
        api_url = _get_google_api_url(
            "projects/" + self.project_id + "/serviceAccounts",
            GOOGLE_IAM_API_URL)

        all_service_accounts = []
        response = self._authed_request("GET", api_url).json()
        all_service_accounts.extend(response["accounts"])

        if "nextPageToken" in response:
            while response["nextPageToken"]:
                response = self._authed_request(
                    "GET", api_url + "&pageToken=" + response["nextPageToken"]
                ).json()
                all_service_accounts.extend(response["accounts"])

        return all_service_accounts

    def create_service_account(self, account_id):
        """
        Create a service account with the given account_id, which must be unique
        within the project. This function does not currently enforce that,
        creation will simply fail.

        Args:
            account_id (str): Unique id for the service account to create key for.
                              Used to generate the service account email address
                              and a stable unique id.

        Returns:
            dict: JSON response from API call, which should contain successfully
                  created service account
            `Google API Reference <https://cloud.google.com/iam/reference/rest/v1/projects.serviceAccounts#ServiceAccount>`_

            .. code-block:: python

                {
                    "name": string,
                    "projectId": string,
                    "uniqueId": string,
                    "email": string,
                    "displayName": string,
                    "etag": string,
                    "oauth2ClientId": string,
                }
        """
        api_url = _get_google_api_url(
            "projects/" + self.project_id + "/serviceAccounts",
            GOOGLE_IAM_API_URL)

        new_service_account = {
            "accountId": str(account_id)
        }

        response = self._authed_request(
            "POST", api_url, data=json.dumps(new_service_account))

        try:
            new_service_account_id = json.loads(response.text)["uniqueId"]
            new_service_account_resource = (
                "projects/" + self.project_id +
                "/serviceAccounts/" + new_service_account_id
            )

            # need to give add the admin account permission to create keys for
            # this new service account
            role = GooglePolicyRole(name="iam.serviceAccountKeyAdmin")
            member = GooglePolicyMember(
                email_id=config.GOOGLE_ADMIN_EMAIL,
                member_type=GooglePolicyMember.SERVICE_ACCOUNT)
            binding = GooglePolicyBinding(role=role, members=[member])
            new_policy = GooglePolicy(bindings=[binding])

            self.set_iam_policy(
                resource=new_service_account_resource, new_policy=new_policy)
        except Exception as exc:
            raise Exception(
                "Error setting service account policy."
                "\nReponse: " + str(response.__dict__) +
                "\nError: " + str(exc)
            )

        return response.json()

    def delete_service_account(self, account):
        """
        Delete a service account within the project with the provided account ID.

        Args:
            account (str): email address or the uniqueId of the service account

        Returns:
            dict: JSON response from API call, which should be empty if
                  it successfully deleted the service account
            `Google API Reference <https://cloud.google.com/iam/reference/rest/v1/projects.serviceAccounts/delete>`_
        """
        api_url = _get_google_api_url(
            "projects/" + self.project_id + "/serviceAccounts/" + account,
            GOOGLE_IAM_API_URL)

        response = self._authed_request("DELETE", api_url)

        return response.json()

    def create_service_account_key(self, account):
        """
        Create a service account key for the given service account.

        Args:
            account (str): email address or the uniqueId of the service account

        Returns:
            dict: JSON response from API call, which should contain successfully
                  created service account key
            `Google API Reference <https://cloud.google.com/iam/reference/rest/v1/projects.serviceAccounts.keys#ServiceAccountKey>`_

            .. code-block:: python

                {
                    "name": string,
                    "privateKeyType": enum(ServiceAccountPrivateKeyType),
                    "keyAlgorithm": enum(ServiceAccountKeyAlgorithm),
                    "privateKeyData": string,
                    "publicKeyData": string,
                    "validAfterTime": string,
                    "validBeforeTime": string,
                }

            NOTE: The private key WILL NOT EVER BE SHOWN AGAIN
        """
        new_service_account_url = (
            "projects/" + self.project_id + "/serviceAccounts/" + account
        )
        api_url = _get_google_api_url(new_service_account_url + "/keys",
                                      GOOGLE_IAM_API_URL)

        response = self._authed_request("POST", api_url)

        return response.json()

    def delete_service_account_key(self, account, key_name):
        """
        Delete a service key for a service account.

        Args:
            account (str): email address or the uniqueId of the service account
            key_name (str): "name" field for the key

        Returns:
            dict: JSON response from API call, which should be empty if the
                  key was successfully deleted
            `Google API Reference <https://cloud.google.com/iam/reference/rest/v1/projects.serviceAccounts.keys/delete>`_
        """
        key_name = key_name.split("/")[-1]
        api_url = _get_google_api_url(
            "projects/" + self.project_id + "/serviceAccounts/" + account +
            "/keys/" + key_name, GOOGLE_IAM_API_URL)

        response = self._authed_request("DELETE", api_url)

        return response.json()

    def get_service_account_key(self, account, key_name):
        """
        Get a service key for a service account.

        FIXME: Google says we should get Public key in response from API but
               we don't...
               `Reference publicKeyData https://cloud.google.com/iam/reference/rest/v1/projects.serviceAccounts.keys#ServiceAccountKey>`_

        Args:
            account (str): email address or the uniqueId of the service account
            key_name (str): "name" field for the key

        Returns:
            dict: JSON response from API call, which should be the key
            `Google API Reference <https://cloud.google.com/iam/reference/rest/v1/projects.serviceAccounts.keys/get>`_

            .. code-block:: python

                {
                    "name": string,
                    "keyAlgorithm": enum(ServiceAccountKeyAlgorithm),
                }
        """
        api_url = _get_google_api_url(
            "projects/" + self.project_id + "/serviceAccounts/" + account +
            "/keys/" + key_name, GOOGLE_IAM_API_URL)

        response = self._authed_request("GET", api_url)

        return response.json()

    def get_service_account_keys_info(self, account):
        """
        Get user-managed service account key(s) for the given service account.
        NOTE: Keys don't include actual private and public key

        Args:
            account (str): email address or the uniqueId of the service account

        Returns:
            List(dict): JSON response from API call, which should contain
                  service account keys for the given account
            `Google API Reference <https://cloud.google.com/iam/reference/rest/v1/projects.serviceAccounts.keys/list>`_

            .. code-block:: python

                [
                    {
                        "keyAlgorithm": enum(ServiceAccountKeyAlgorithm),
                        "validBeforeTime": string,
                        "name": string,
                        "validAfterTime": string,
                    },
                    ...
                ]
        """
        api_url = _get_google_api_url(
            "projects/" + self.project_id + "/serviceAccounts/" + account +
            "/keys", GOOGLE_IAM_API_URL)

        response = self._authed_request(
            "GET", api_url + "&keyTypes=USER_MANAGED").json()
        keys = response.get("keys", [])

        return keys

    def handle_expired_service_account_keys(self, account):
        """
        Handle all expired keys for given service account

        Args:
            account (str): email address or the uniqueId of the service account
        """
        keys = self.get_service_account_keys_info(account)
        for key in keys:
            if _is_key_expired(key, config.SERVICE_KEY_EXPIRATION_IN_DAYS):
                self.delete_service_account_key(account, key["name"])

    def get_service_account_policy(self, account, resource):
        """
        Return the IAM policy for a given service account on given resource.

        Args:
            account (str): email address or the uniqueId of a service account.
            resource (str): The resource for which the policy is being requested

        Returns:
            dict: JSON response from API call, which should contain the IAM policy
            `Google API Reference <https://cloud.google.com/iam/reference/rest/v1/Policy>`_

            .. code-block:: python

                {
                    "bindings": [
                        {
                            "role": "roles/owner",
                            "members": [
                                "user:mike@example.com",
                                "group:admins@example.com",
                                "domain:google.com",
                                "serviceAccount:my-other-app@appspot.gserviceaccount.com",
                            ]
                        },
                        {
                            "role": "roles/viewer",
                            "members": ["user:sean@example.com"]
                        }
                    ]
                }
        """
        api_url = _get_google_api_url(
            "projects/" + self.project_id + "/serviceAccounts/" + account +
            ":getIamPolicy", GOOGLE_IAM_API_URL)

        resource = {
            "resource": resource
        }

        response = self._authed_request(
            "POST", api_url, data=json.dumps(resource))

        return response.json()

    def set_iam_policy(self, resource, new_policy):
        """
        Set the policy on a given resource.
        NOTE: Service Accounts can be both resources and members.

        Args:
            resource (str): The resource for which the policy is being requested
            new_policy (cloud_manage.GooglePolicy): New policy

        Returns:
            dict: JSON response from API call, which should contain the newly
            created and set IAM policy
            `Google API Reference <https://cloud.google.com/iam/reference/rest/v1/Policy>`_

            .. code-block:: python

                {
                    "bindings": [
                        {
                            "role": "roles/owner",
                            "members": [
                                "user:mike@example.com",
                                "group:admins@example.com",
                                "domain:google.com",
                                "serviceAccount:my-other-app@appspot.gserviceaccount.com",
                            ]
                        },
                        {
                            "role": "roles/viewer",
                            "members": ["user:sean@example.com"]
                        }
                    ]
                }
        """
        api_url = _get_google_api_url(
            resource + ":setIamPolicy", GOOGLE_IAM_API_URL)

        # "etag is used for optimistic concurrency control as a way to help
        # prevent simultaneous updates of a policy from overwriting each other"
        # - Google
        # FIXME: This is not working at the moment
        # We need to get the current policy's etag and use that for the new one
        # try:
        #     current_policy = self.get_service_account_policy(service_account_email,
        #                                                      resource)
        # except:
        #     raise Exception("Unable to retrieve policy for service account:\n" +
        #                     str(service_account_email) + " on the resource:\n" +
        #                     str(resource))
        # etag = current_policy["etag"]
        # new_policy.etag = etag

        response = self._authed_request(
            "POST", api_url, data=(str(new_policy)))

        return response.json()

    def get_all_groups(self):
        """
        Return a list of all groups in the domain

        Returns:
            dict: JSON response from API call, which should contain a list
                  of groups
            `Google API Reference <https://developers.google.com/admin-sdk/directory/v1/reference/groups/list>`_

            .. code-block:: python

                {
                  "kind": "admin#directory#groups",
                  "etag": etag,
                  "groups": [
                      {
                          "kind": "admin#directory#group",
                          "id": string,
                          "etag": etag,
                          "email": string,
                          "name": string,
                          "directMembersCount": long,
                          "description": string,
                          "adminCreated": boolean,
                          "aliases": [
                              string
                          ],
                          "nonEditableAliases": [
                              string
                          ]
                      },
                      ...
                  ],
                  "nextPageToken": string
                }
        """
        if not self._authed_session:
            raise GoogleAuthError()

        all_groups = []
        response = (
            self._admin_service.groups()
            .list(domain=config.GOOGLE_IDENTITY_DOMAIN).execute()
        )
        all_groups.extend(response["groups"])

        if "nextPageToken" in response:
            while response["nextPageToken"]:
                response = (
                    self._admin_service.groups()
                    .list(pageToken=response["nextPageToken"],
                          domain=config.GOOGLE_IDENTITY_DOMAIN).execute()
                )
                all_groups.extend(response["groups"])

        return all_groups

    def create_group(self, name, email=None):
        """
        Create a group with given name.

        If email is not specified, uses name but replaces spaces with hyphens
        and makes it all lowercase.

        Args:
            name (str): name for group
            email (str, optional): email for group (will base it off name if
                                   not specified)

        Returns:
            dict: JSON response from API call, which should contain the new group
            `Google API Reference <https://cloud.google.com/iam/reference/rest/v1/Policy>`_

            .. code-block:: python

                {
                    "kind": "admin#directory#group",
                    "id": string,
                    "etag": etag,
                    "email": string,
                    "name": string,
                    "directMembersCount": long,
                    "description": string,
                    "adminCreated": boolean,
                    "aliases": [
                        string
                    ],
                    "nonEditableAliases": [
                        string
                    ]
                }
        """
        if not self._authed_session:
            raise GoogleAuthError()

        if email is None:
            email = (
                name.replace(" ", "-").lower()
                + "@" + config.GOOGLE_IDENTITY_DOMAIN
            )

        group = {
            "email": email,
            "name": name,
            "description": "",
        }

        response = self._admin_service.groups().insert(body=group).execute()

        return response

    def add_member_to_group(self, member_email, group_id):
        """
        Add given member email to given group

        Args:
            member_email (str): email for member to add
            group_id (str): Group email or unique ID

        Returns:
            dict: the member that you just added if successful
            `Google API Reference <https://developers.google.com/admin-sdk/directory/v1/reference/members/insert>`_

            .. code-block:: python

                {
                    "kind": "admin#directory#member",
                    "etag": etag,
                    "id": string,
                    "email": string,
                    "role": string,
                    "type": string
                }
        """
        if not self._authed_session:
            raise GoogleAuthError()

        member_to_add = {
            "email": member_email,
            "role": "MEMBER"
        }

        try:
            response = (
                self._admin_service.members().insert(
                    groupKey=group_id, body=member_to_add).execute()
            )
        except HttpError as err:
            if err.resp.status == 409:
                # conflict, member already exists in group. This is fine,
                # don't raise an error, pass back member
                response = member_to_add
            else:
                raise

        return response

    def remove_member_from_group(self, member_email, group_id):
        """
        Remove given member email to given group

        Args:
            member_email (str): email for member to remove
            group_id (str): Group email or unique ID

        Returns:
            Empty body if success
        """
        if not self._authed_session:
            raise GoogleAuthError()

        try:
            response = (
                self._admin_service.members().delete(
                    groupKey=group_id, memberKey=member_email).execute()
            )
            # Google's api returns empty string on success
            if response == '':
                response = {}
        except HttpError as err:
            if err.resp.status == 404:
                # not found, member isn't in group. This is fine
                response = {}
            else:
                raise

        return response

    def get_group(self, group_id):
        """
        Get a Google group

        Args:
            group_id (str): Group email or unique ID

        Returns:
            dict: JSON response from API call, which should contain the group
            `Google API Reference <https://developers.google.com/admin-sdk/directory/v1/reference/groups/get>`_

            .. code-block:: python

                {
                    "kind": "admin#directory#group",
                    "id": string,
                    "etag": etag,
                    "email": string,
                    "name": string,
                    "directMembersCount": long,
                    "description": string,
                    "adminCreated": boolean,
                    "aliases": [
                        string
                    ],
                    "nonEditableAliases": [
                        string
                    ]
                }
        """
        if not self._authed_session:
            raise GoogleAuthError()

        groups = self._admin_service.groups()
        group = groups.get(groupKey=group_id)
        response = group.execute()

        return response

    def delete_group(self, group_id):
        """
        Delete a Google group

        Args:
            group_id (str): the group's email address, group alias, or the unique group ID

        Returns:
            dict: JSON response from API call, which should be empty
            `Google API Reference <https://developers.google.com/admin-sdk/directory/v1/reference/groups/delete>`_
        """
        if not self._authed_session:
            raise GoogleAuthError()

        response = (
            self._admin_service.groups()
            .delete(groupKey=group_id).execute()
        )

        return response

    def get_group_members(self, group_id):
        """
        Get members from a Google group

        Args:
            group_id (str): Group email or unique ID

        Returns:
            List(dict): list of member dicts as returned from API call
            `Google API Reference <https://developers.google.com/admin-sdk/directory/v1/reference/members/list>`_

            .. code-block:: python

                [
                    {
                        "kind": "admin#directory#member",
                        "etag": etag,
                        "id": string,
                        "email": string,
                        "role": string,
                        "type": string
                    },
                    ...
                ]
        """
        if not self._authed_session:
            raise GoogleAuthError()

        all_members = []
        response = (
            self._admin_service.members()
            .list(groupKey=group_id).execute()
        )
        all_members.extend(response.get("members", []))

        if "nextPageToken" in response:
            while response["nextPageToken"]:
                response = (
                    self._admin_service.members()
                    .list(pageToken=response["nextPageToken"],
                          groupKey=group_id).execute()
                )
                all_members.extend(response.get("members", []))

        return all_members

    def get_service_accounts_from_group(self, group_id):
        """
        Return the service account emails for a given group.

        Args:
            group_id (str): Group email or unique ID

        Returns:
            List(str): emails for service accounts

        Raises:
            Exception: If not authed
        """
        if not self._authed_session:
            raise GoogleAuthError()

        members_response = self.get_group_members(group_id)
        emails = [member["email"]
                  for member in members_response
                  if self._service_account_email_domain in member["email"]]
        return emails

    def _authed_request(self, method, url, data=""):
        """
        Send a request to the provided URL using the authorized session on the project.
        Raises exception if there is no current authorized session OR the
        request results in a response with a NOT ok code (i.e. 4XX, 5XX)

        Args:
            url (str): URL to send request to
            data (str, optional): Data payload for request

        Returns:
            requests.Response: Response from the request (using requests lib)

        Raises:
            Exception: Not within an authorized session
        """
        if self._authed_session:
            method = method.strip().lower()
            if method == "get":
                response = self._authed_session.get(url)
            elif method == "post":
                response = self._authed_session.post(url, data)
            elif method == "delete":
                response = self._authed_session.delete(url)
            else:
                raise ValueError("Unsupported method: " + str(method) + ".")
        else:
            raise GoogleAuthError()

        return response

<<<<<<< HEAD
    def get_project_ancestry(self, project_id=None):
        """
        Gets a project's ancestry, represented by a list of
        resource IDs. The first resource ID is always the
        project itself, followed by succesive parent resources.
        https://cloud.google.com/resource-manager/reference/rest/v1/projects/getAncestry

        Args:
            project_id(str): the project_id of which to get the ancestry,
                uses self.project_id if None is given
        Returns:
            [(str, str)]: a list of tuples, each of which represents a
            resource ID where the first element of the tuple is the
            type of the resource ID and the second is the ID itself
        """
        project_id = project_id or self.project_id
        api_url = _get_google_api_url(
            "projects/" + project_id + ":getAncestry", GOOGLE_CLOUD_RESOURCE_URL
        )
        response = self._authed_request("POST", api_url)

        ancestors = []
        if response:
            for ancestor in response.json()['ancestor']:
                r_id_type = ancestor['resourceId']['type']
                r_id = ancestor['resourceId']['id']
                ancestors.append((r_id_type, r_id))
        return ancestors

    def has_parent_organization(self):
        """
        Determines if a project has a parent organization,
        i.e if this project belongs to organization

        Returns:
            Bool: True iff the project has a parent organization
        """
        ancestry = self.get_project_ancestry()

        for (r_id_type, r_id) in ancestry:
            if r_id_type == "organization":
                return True

        return False
=======
    def get_project_membership(self, project_id=None):
        """
        Gets a list of members associated with project

        Args:
            project_id(str): unique id of project, if None project's own ID is used

        Returns:
            list<GooglePolicyMember>: list of members in project
        """
        project_id = project_id or self.project_id
        api_url = _get_google_api_url(
            "projects/" + self.project_id + ":getIamPolicy", GOOGLE_CLOUD_RESOURCE_URL)
        response = self._authed_request("POST", api_url)

        if response.status_code != 200:
            raise GoogleAPIError(
                'Unable to get IAM policy for project {}. The status code is {}'
                .format(project_id, response.status_code))

        return list(GooglePolicy.from_json(response.json()).members)
>>>>>>> 85fa1eb7


def _get_google_api_url(relative_path, root_api_url):
    """
    Return the url for a Gooel API given the root url, relative path.
    Add the config.GOOGLE_API_KEY from the environment to the request.

    Args:
        root_api_url (str): root Google API url
        relative_path (str): relative path from root url

    Returns:
        str: url with API key
    """
    api_url = urljoin(root_api_url, relative_path.strip("/"))
    api_url += "?key=" + config.GOOGLE_API_KEY
    return api_url


def _is_key_expired(key, expiration_in_days):
    """
    Whether or not service account key is expired based on when it was created
    and the current time.

    Args:
        key (dict): API return for a service key
            .. code-block:: python

                {
                    "name": string,
                    "privateKeyType": enum(ServiceAccountPrivateKeyType),
                    "keyAlgorithm": enum(ServiceAccountKeyAlgorithm),
                    "privateKeyData": string,
                    "publicKeyData": string,
                    "validAfterTime": string,
                    "validBeforeTime": string,
                }
        expiration_in_days (int): Days before expiration of key

    Returns:
        bool: Whether or not service account key is expired
    """
    expired = False
    google_date_format = "%Y-%m-%dT%H:%M:%SZ"
    creation_time = datetime.strptime(
        key["validAfterTime"], google_date_format)
    current_time = datetime.strptime(datetime.utcnow().strftime(google_date_format),
                                     google_date_format)
    current_life_in_seconds = (current_time - creation_time).total_seconds()

    # seconds / seconds_per_minute / minutes_per_hour / hours_per_day
    current_life_in_days = current_life_in_seconds / 60 / 60 / 24

    if current_life_in_days >= expiration_in_days:
        expired = True

    return expired


def _get_service_account_cred_from_key_response(key_response):
    """
    Return the decoded private key given the response from
    `create_service_account_key()`. This return from this function is the
    JSON key file contents e.g. response can be placed directly in file
    and be used as a private key for the service account.

    Args:
        key_response (dict): response from create_service_account_key()

    Returns:
        dict: JSON Key File contents for Service account
    """
    return json.loads(base64.b64decode(key_response["privateKeyData"]))


def _get_proxy_group_name_for_user(user_id, username, prefix=''):
    """
    Return a valid proxy group name based on user_id and username

    See:
        https://support.google.com/a/answer/33386
    for Google's naming restrictions

    Args:
        user_id (str): User's uuid
        username (str): user's name

    Returns:
        str: proxy group name
    """
    # allow alphanumeric and some special chars
    user_id = str(user_id)

    prefix = prefix.replace('-', '_').replace(' ', '_')
    username = username.replace('-', '_').replace(' ', '_')

    username = ''.join([
        item for item in str(username)
        if item.isalnum() or item in ['-', '_', '.', '\'']
    ])

    username = username.replace('..', '.')
    if username[0] == '.':
        username = username[1:]

    # Truncate username so full name is at most 60 characters.
    full_name_length = len(username) + len('-') + len(user_id)
    if prefix:
        full_name_length += len(prefix) + len('-')

    chars_to_drop = full_name_length - 60
    if chars_to_drop > 0:
        if chars_to_drop <= len(username):
            truncated_username = username[:-chars_to_drop]
        else:
            raise IndexError(
                'Cannot create name for proxy group for user {} with id {} '
                'and prefix: {}. Name must include ID and prefix, consider '
                'shortening the prefix if you continue to get this error. '
                'Google has specific length requirements on names.'
                .format(username, user_id, prefix))
    else:
        truncated_username = username
    name = truncated_username + '-' + user_id

    if prefix:
        name = prefix + '-' + name

    return name


def _get_prefix_from_proxy_group(proxy_group):
    """
    Return prefix by analyzing proxy_group name

    Args:
        proxy_group (str): proxy group name

    Returns:
        str: prefix if exists, empty string if not
    """
    split_name = proxy_group.split('@')[0].split("-")

    # if there's only two sections, there's no prefix
    if len(split_name) <= 2:
        return ''

    return proxy_group.split('@')[0].split("-")[-3].strip()


def _get_user_name_from_proxy_group(proxy_group):
    """
    Return username by analyzing proxy_group name

    Args:
        proxy_group (str): proxy group name

    Returns:
        str: Username
    """
    return proxy_group.split('@')[0].split("-")[-2].strip()


def _get_user_id_from_proxy_group(proxy_group):
    """
    Return user id by analyzing proxy_group name

    Args:
        proxy_group (str): proxy group name

    Returns:
        str: User id
    """
    return proxy_group.split('@')[0].split("-")[-1].strip()<|MERGE_RESOLUTION|>--- conflicted
+++ resolved
@@ -1240,7 +1240,6 @@
 
         return response
 
-<<<<<<< HEAD
     def get_project_ancestry(self, project_id=None):
         """
         Gets a project's ancestry, represented by a list of
@@ -1285,7 +1284,7 @@
                 return True
 
         return False
-=======
+
     def get_project_membership(self, project_id=None):
         """
         Gets a list of members associated with project
@@ -1307,7 +1306,6 @@
                 .format(project_id, response.status_code))
 
         return list(GooglePolicy.from_json(response.json()).members)
->>>>>>> 85fa1eb7
 
 
 def _get_google_api_url(relative_path, root_api_url):

{
    "_meta": {
        "hash": {
            "sha256": "af0892d9ef00081a68fe3ade9d305037b41092af407cd161daeef6e682e39a84"
        },
        "pipfile-spec": 6,
        "requires": {
            "python_version": "3.6"
        },
        "sources": [
            {
                "name": "pypi",
                "url": "https://pypi.org/simple",
                "verify_ssl": true
            }
        ]
    },
    "default": {
        "backoff": {
            "hashes": [
                "sha256:5e73e2cbe780e1915a204799dba0a01896f45f4385e636bcca7a0614d879d0cd",
                "sha256:b8fba021fac74055ac05eb7c7bfce4723aedde6cd0a504e5326bcb0bdd6d19a4"
            ],
            "markers": "python_version >= '2.7' and python_version not in '3.0, 3.1, 3.2, 3.3, 3.4'",
            "version": "==1.10.0"
        },
        "cachetools": {
            "hashes": [
                "sha256:2cc0b89715337ab6dbba85b5b50effe2b0c74e035d83ee8ed637cf52f12ae001",
                "sha256:61b5ed1e22a0924aed1d23b478f37e8d52549ff8a961de2909c69bf950020cff"
            ],
            "markers": "python_version ~= '3.5'",
<<<<<<< HEAD
            "version": "==4.2.2"
=======
            "version": "==4.2.1"


>>>>>>> 12a712a3
        },
        "cdislogging": {
            "hashes": [
                "sha256:a1cc2e48d5fc26d4b354b80c6497f1f1136f3e3e4f1d1855de8980ccf497fa0a"
            ],
            "version": "==1.0.0"
        },
        "certifi": {
            "hashes": [
                "sha256:1a4995114262bffbc2413b159f2a1a480c969de6e6eb13ee966d470af86af59c",
                "sha256:719a74fb9e33b9bd44cc7f3a8d94bc35e4049deebe19ba7d8e108280cfd59830"
            ],
            "version": "==2020.12.5"
        },
        "cffi": {
            "hashes": [
                "sha256:005a36f41773e148deac64b08f233873a4d0c18b053d37da83f6af4d9087b813",
                "sha256:0857f0ae312d855239a55c81ef453ee8fd24136eaba8e87a2eceba644c0d4c06",
                "sha256:1071534bbbf8cbb31b498d5d9db0f274f2f7a865adca4ae429e147ba40f73dea",
                "sha256:158d0d15119b4b7ff6b926536763dc0714313aa59e320ddf787502c70c4d4bee",
                "sha256:1f436816fc868b098b0d63b8920de7d208c90a67212546d02f84fe78a9c26396",
                "sha256:2894f2df484ff56d717bead0a5c2abb6b9d2bf26d6960c4604d5c48bbc30ee73",
                "sha256:29314480e958fd8aab22e4a58b355b629c59bf5f2ac2492b61e3dc06d8c7a315",
                "sha256:34eff4b97f3d982fb93e2831e6750127d1355a923ebaeeb565407b3d2f8d41a1",
                "sha256:35f27e6eb43380fa080dccf676dece30bef72e4a67617ffda586641cd4508d49",
                "sha256:3d3dd4c9e559eb172ecf00a2a7517e97d1e96de2a5e610bd9b68cea3925b4892",
                "sha256:43e0b9d9e2c9e5d152946b9c5fe062c151614b262fda2e7b201204de0b99e482",
                "sha256:48e1c69bbacfc3d932221851b39d49e81567a4d4aac3b21258d9c24578280058",
                "sha256:51182f8927c5af975fece87b1b369f722c570fe169f9880764b1ee3bca8347b5",
                "sha256:58e3f59d583d413809d60779492342801d6e82fefb89c86a38e040c16883be53",
                "sha256:5de7970188bb46b7bf9858eb6890aad302577a5f6f75091fd7cdd3ef13ef3045",
                "sha256:65fa59693c62cf06e45ddbb822165394a288edce9e276647f0046e1ec26920f3",
                "sha256:69e395c24fc60aad6bb4fa7e583698ea6cc684648e1ffb7fe85e3c1ca131a7d5",
                "sha256:6c97d7350133666fbb5cf4abdc1178c812cb205dc6f41d174a7b0f18fb93337e",
                "sha256:6e4714cc64f474e4d6e37cfff31a814b509a35cb17de4fb1999907575684479c",
                "sha256:72d8d3ef52c208ee1c7b2e341f7d71c6fd3157138abf1a95166e6165dd5d4369",
                "sha256:8ae6299f6c68de06f136f1f9e69458eae58f1dacf10af5c17353eae03aa0d827",
                "sha256:8b198cec6c72df5289c05b05b8b0969819783f9418e0409865dac47288d2a053",
                "sha256:99cd03ae7988a93dd00bcd9d0b75e1f6c426063d6f03d2f90b89e29b25b82dfa",
                "sha256:9cf8022fb8d07a97c178b02327b284521c7708d7c71a9c9c355c178ac4bbd3d4",
                "sha256:9de2e279153a443c656f2defd67769e6d1e4163952b3c622dcea5b08a6405322",
                "sha256:9e93e79c2551ff263400e1e4be085a1210e12073a31c2011dbbda14bda0c6132",
                "sha256:9ff227395193126d82e60319a673a037d5de84633f11279e336f9c0f189ecc62",
                "sha256:a465da611f6fa124963b91bf432d960a555563efe4ed1cc403ba5077b15370aa",
                "sha256:ad17025d226ee5beec591b52800c11680fca3df50b8b29fe51d882576e039ee0",
                "sha256:afb29c1ba2e5a3736f1c301d9d0abe3ec8b86957d04ddfa9d7a6a42b9367e396",
                "sha256:b85eb46a81787c50650f2392b9b4ef23e1f126313b9e0e9013b35c15e4288e2e",
                "sha256:bb89f306e5da99f4d922728ddcd6f7fcebb3241fc40edebcb7284d7514741991",
                "sha256:cbde590d4faaa07c72bf979734738f328d239913ba3e043b1e98fe9a39f8b2b6",
                "sha256:cd2868886d547469123fadc46eac7ea5253ea7fcb139f12e1dfc2bbd406427d1",
                "sha256:d42b11d692e11b6634f7613ad8df5d6d5f8875f5d48939520d351007b3c13406",
                "sha256:f2d45f97ab6bb54753eab54fffe75aaf3de4ff2341c9daee1987ee1837636f1d",
                "sha256:fd78e5fee591709f32ef6edb9a015b4aa1a5022598e36227500c8f4e02328d9c"
            ],
            "version": "==1.14.5"
        },
        "chardet": {
            "hashes": [
                "sha256:0d6f53a15db4120f2b08c94f11e7d93d2c911ee118b6b30a04ec3ee8310179fa",
                "sha256:f864054d66fd9118f2e67044ac8981a54775ec5b67aed0441892edb553d21da5"
            ],
            "markers": "python_version >= '2.7' and python_version not in '3.0, 3.1, 3.2, 3.3, 3.4'",

            "version": "==4.0.0"
        },
        "gen3cirrus": {
            "editable": true,
            "path": "."
        },
        "google-api-core": {
            "hashes": [
                "sha256:099762d4b4018cd536bcf85136bf337957da438807572db52f21dc61251be089",
                "sha256:b914345c7ea23861162693a27703bab804a55504f7e6e9abcaff174d80df32ac"
            ],
            "markers": "python_version >= '2.7' and python_version not in '3.0, 3.1, 3.2, 3.3, 3.4, 3.5'",
<<<<<<< HEAD
            "version": "==1.26.3"
=======
            "version": "==1.26.0"

>>>>>>> 12a712a3
        },
        "google-api-python-client": {
            "hashes": [
                "sha256:4f596894f702736da84cf89490a810b55ca02a81f0cddeacb3022e2900b11ec6",
                "sha256:caf4015800ef1a18d06d117f47f0219c0c0641f21978f6b1bb5ede7912fab97b"
            ],
            "markers": "python_version >= '2.7' and python_version not in '3.0, 3.1, 3.2, 3.3'",
            "version": "==1.11.0"
        },
        "google-auth": {
            "hashes": [
                "sha256:588bdb03a41ecb4978472b847881e5518b5d9ec6153d3d679aa127a55e13b39f",
                "sha256:9ad25fba07f46a628ad4d0ca09f38dcb262830df2ac95b217f9b0129c9e42206"
            ],
            "index": "pypi",
<<<<<<< HEAD
            "version": "==1.30.0"
=======
            "version": "==1.27.0"


>>>>>>> 12a712a3
        },
        "google-auth-httplib2": {
            "hashes": [
                "sha256:31e49c36c6b5643b57e82617cb3e021e3e1d2df9da63af67252c02fa9c1f4a10",
                "sha256:a07c39fd632becacd3f07718dfd6021bf396978f03ad3ce4321d060015cc30ac"
            ],
            "version": "==0.1.0"
        },
        "google-cloud-core": {
            "hashes": [
                "sha256:40d9c2da2d03549b5ac3dcccf289d4f15e6d1210044c6381ce45c92913e62904",
                "sha256:c6abb18527545379fc82efc4de75ce9a3772ccad2fc645adace593ba097cbb02"
            ],
            "markers": "python_version >= '2.7' and python_version not in '3.0, 3.1, 3.2, 3.3, 3.4, 3.5'",

            "version": "==1.6.0"
        },
        "google-cloud-storage": {
            "hashes": [
                "sha256:162011d66f64b8dc5d7936609a5daf0066cc521231546aea02c126a5559446c4",
                "sha256:69499560ec8234339ce831704419a2288c409a422f6e9ed1facc9345412ee637"
            ],
            "markers": "python_version >= '2.7' and python_version not in '3.0, 3.1, 3.2, 3.3, 3.4, 3.5'",
<<<<<<< HEAD
            "version": "==1.38.0"
=======
            "version": "==1.36.1"

>>>>>>> 12a712a3
        },
        "google-crc32c": {
            "hashes": [
                "sha256:0ae3cf54e0d4d83c8af1afe96fc0970fbf32f1b29275f3bfd44ce25c4b622a2b",
                "sha256:0dd9b61d0c63043b013349c9ec8a83ec2b05c96410c5bc257da5d0de743fc171",
                "sha256:110157fb19ab5db15603debfaf5fcfbac9627576787d9caf8618ff96821a7a1f",
                "sha256:1dc6904c0d958f43102c85d70792cca210d3d051ddbeecd0eff10abcd981fdfa",
                "sha256:298a9a922d35b123a73be80233d0f19c6ea01f008743561a8937f9dd83fb586b",
                "sha256:34a97937f164147aefa53c3277364fd3bfa7fd244cbebbd5a976fa8325fb496b",
                "sha256:364eb36e8d9d34542c17b0c410035b0557edd4300a92ed736b237afaa0fd6dae",
                "sha256:49838ede42592154f9fcd21d07c7a43a67b00a36e252f82ae72542fde09dc51f",
                "sha256:51f4aa06125bf0641f65fb83268853545dbeb36b98ccfec69ef57dcb6b73b176",
                "sha256:6789db0b12aab12a0f04de22ed8412dfa5f6abd5a342ea19f15355064e1cc387",
                "sha256:78cf5b1bd30f3a6033b41aa4ce8c796870bc4645a15d3ef47a4b05d31b0a6dc1",
                "sha256:7c5138ed2e815189ba524756e027ac5833365e86115b1c2e6d9e833974a58d82",
                "sha256:80abca603187093ea089cd1215c3779040dda55d3cdabc0cd5ea0e10df7bff99",
                "sha256:8ed8f6dc4f55850cba2eb22b78902ad37f397ee02692d3b8e00842e9af757321",
                "sha256:91ad96ee2958311d0bb75ffe5c25c87fb521ef547c09e04a8bb6143e75fb1367",
                "sha256:92ed6062792b989e84621e07a5f3d37da9cc3153b77d23a582921f14863af31d",
                "sha256:9372211acbcc207f63ffaffea1d05f3244a21311e4710721ffff3e8b7a0d24d0",
                "sha256:a64e0e8ed6076a8d867fc4622ad821c55eba8dff1b48b18f56b7c2392e22ab9d",
                "sha256:a6c8a712ffae56c805ca732b735af02860b246bed2c1acb38ea954a8b2dc4581",
                "sha256:ab2b31395fbeeae6d15c98bd7f8b9fb76a18f18f87adc11b1f6dbe8f90d8382f",
                "sha256:ae7b9e7e2ca1b06c3a68b6ef223947a52c30ffae329b1a2be3402756073f2732",
                "sha256:b5ea1055fe470334ced844270e7c808b04fe31e3e6394675daa77f6789ca9eff",
                "sha256:d0630670d27785d7e610e72752dc8087436d00d2c7115e149c0a754babb56d3e",
                "sha256:d4a0d4fb938c2c3c0076445c9bd1215a3bd3df557b88d8b05ec2889ca0c92f8d",
                "sha256:dff5bd1236737f66950999d25de7a78144548ebac7788d30ada8c1b6ead60b27",
                "sha256:e5af77656e8d367701f40f80a91c985ca43319f322f0a36ba9f93909d0bc4cb2",
                "sha256:e6458c41236d37cb982120b070ebcc115687c852bee24cdd18792da2640cf44d",
                "sha256:ea170341a4a9078a067b431044cd56c73553425833a7c2bb81734777a230ad4b",
                "sha256:ef2ed6d0ac4de4ac602903e203eccd25ec8e37f1446fe1a3d2953a658035e0a5"
            ],
            "markers": "python_version >= '3.5'",
            "version": "==1.1.2"
        },
        "google-resumable-media": {
            "hashes": [
                "sha256:dbe670cd7f02f3586705fd5a108c8ab8552fa36a1cad8afbc5a54e982cf34f0c",
                "sha256:ee98b1921e5bda94867a08c864e55b4763d63887664f49ee1c231988f56b9d43"
            ],
            "markers": "python_version >= '2.7' and python_version not in '3.0, 3.1, 3.2, 3.3, 3.4, 3.5'",
            "version": "==1.2.0"
<<<<<<< HEAD
=======


>>>>>>> 12a712a3
        },
        "googleapis-common-protos": {
            "hashes": [
                "sha256:a88ee8903aa0a81f6c3cec2d5cf62d3c8aa67c06439b0496b49048fb1854ebf4",
                "sha256:f6d561ab8fb16b30020b940e2dd01cd80082f4762fa9f3ee670f4419b4b8dbd0"
            ],
<<<<<<< HEAD
            "markers": "python_version >= '3.6'",
            "version": "==1.53.0"
=======
            "markers": "python_version >= '2.7' and python_version not in '3.0, 3.1, 3.2, 3.3'",

            "version": "==1.52.0"

>>>>>>> 12a712a3
        },
        "httplib2": {
            "hashes": [
                "sha256:0b12617eeca7433d4c396a100eaecfa4b08ee99aa881e6df6e257a7aad5d533d",
                "sha256:2ad195faf9faf079723f6714926e9a9061f694d07724b846658ce08d40f522b4"
            ],
<<<<<<< HEAD
            "version": "==0.19.1"
=======
            "version": "==0.19.0"
>>>>>>> 12a712a3
        },
        "idna": {
            "hashes": [
                "sha256:b307872f855b18632ce0c21c5e45be78c0ea7ae4c15c828c20788b26921eb3f6",
                "sha256:b97d804b1e9b523befed77c48dacec60e6dcb0b5391d57af6a65a312a90648c0"
            ],
            "markers": "python_version >= '2.7' and python_version not in '3.0, 3.1, 3.2, 3.3'",
            "version": "==2.10"
        },
        "oauth2client": {
            "hashes": [
                "sha256:5b5b056ec6f2304e7920b632885bd157fa71d1a7f3ddd00a43b1541a8d1a2460"
            ],
            "version": "==3.0.0"
        },
        "packaging": {
            "hashes": [
                "sha256:5b327ac1320dc863dca72f4514ecc086f31186744b84a230374cc1fd776feae5",
                "sha256:67714da7f7bc052e064859c05c595155bd1ee9f69f76557e21f051443c20947a"
            ],
            "markers": "python_version >= '2.7' and python_version not in '3.0, 3.1, 3.2, 3.3'",

            "version": "==20.9"
        },
        "protobuf": {
            "hashes": [
<<<<<<< HEAD
                "sha256:11301f1993f67dc81fc5c4756623652c899f7b5574b1e095d63bfc78347b11f3",
                "sha256:228eecbedd46d75010f1e0f8ce34dbcd11ae5a40c165a9fc9d330a58aa302818",
                "sha256:2cec059f4821c8f58890920a5c8a828ea027d46d5b18cb5e9dd4c727c65a2aa0",
                "sha256:49dd3550bb42050d1676378c3fef91ff058d7023b77ac6f3179eb2a1c6c562d7",
                "sha256:4bb7064727953d9187f6806230968b98e1ce4ec03bd737600e8380a9e5a6ac15",
                "sha256:648178381d9dbbc736849443151533ab958e7b8bcbd658a62ad10906552fddcc",
                "sha256:675d8e7463e03cf8343792935d62b80d90839d56a228c941dfdddda946eea066",
                "sha256:80b233553ff500378becc372721541902c567e51b2654b68513d7b89c43dbc4b",
                "sha256:8c0d3a5aa3412a440a9384349f6095991e8a5012e619cf5f57f042829f65cdb3",
                "sha256:8ec649186f5443cab12692438190988bb9058dbfa5851d10d59a1c7214159a5f",
                "sha256:9191e97d92b62424423ce5a5604047fd76c80a4f463fbd10c9d8b82928f152cf",
                "sha256:b85ad5fe54163350067a53c0c170211c9f752dd4b4d8f339eb5aea8e987614a9",
                "sha256:bc1ba824ff750c2ead1e7b8dd049bb5ddf8658d056cf4b989f04c68b049a47a7",
                "sha256:be831508b9207156309a88b9d115dbae0caa4a987b05f1aa4fed4c5ac53ec51b",
                "sha256:bf9a5caa0e0093552c2cc6051facef15b9c9ad4b1bde70430964edf99eaf2dad",
                "sha256:c0f760adc1dd3dfe6d13af529b2ab42bb3fff1a2a00a6873b583b4ce0048ddff",
                "sha256:c356d038a4e4cf52ccd7aff8022fc6a76daa0be5ecf2517ed75b87d32be0405d",
                "sha256:c94ee9832fded92a11920b10d75c5aa7f4ef910b0bd463c039e102c8d7eb2c46",
                "sha256:d3b9988f1a3591d900a090887ae4c41592e252bef5b249ad7e1fc46c21617534",
                "sha256:ef9c2d0b3c0935725b547175745ceacb86f4d410b1e984d47e320c9efb1936c5"
            ],
            "version": "==3.16.0"
=======
                "sha256:01fbd6e4941322faf7c6796f3878f4bf4b47a096793c257094087c15a1911cff",
                "sha256:128913a812baac25cc103e266f3c4d181a8068ab92e2963a07d4af808d759a67",
                "sha256:1e9728664dd815c5d8897353f2f53412b34de4526d271342d4a36f065c0ff854",
                "sha256:20d42cdab69072cb123480d1cd7483ba0268ab31539f889e2464a10456808500",
                "sha256:2311afdcf3f227d157f9fff05333184f6498de6893f0d0774d8ff5e1aa6844b3",
                "sha256:3df7eb48fbe9cc80aaca24fce00df9d26e82787e1ed2b2ad764fe007df7cd135",
                "sha256:436686d08278239c574c8dbef8846134a3ad1357c15e20d3f3b7c2d4e047d146",
                "sha256:476999c3ac127d43e1c7ae108b3a060516e972bd41da6512b83d2bced8806cdc",
                "sha256:57d723a86209f0747def4196af197728842d8d0fa3d2d4166f44bfc4661c3d17",
                "sha256:5e812acefa4a0beba1cc2a120b3394709d43ebd19371f55f9a6e817da05b2cae",
                "sha256:64efb367cea64ba183f7c81ad1de1e52b5aba68dbec67927eb5a9253a3bc87f2",
                "sha256:659666a9e5aa141b5009b2e5a28c9fc6a0cc65ff66f8e8552104de54168badf1",
                "sha256:7a58c72722cbf12451b2f52c60eaf4827ac46afc64c6807b3d794d80c314763d",
                "sha256:aed9db65b3a5df46911014a5347016ee4c3b71606a49419bdd8d3fe8a6728bab",
                "sha256:b3b821907dffe0c53a27f444cbefe7fd1c830230d5c1662717565e0f0e11aa33",
                "sha256:c8cd5aea2f088eb031efe78e847ebf3b24caa3815ec088fa6e11474a1a1b8cb1",
                "sha256:c9c4e15d4ca60c3283b62521a52a173f56aeec8771c18e15bd375af672aec3c7",
                "sha256:d55a518ee1eeb09da5e94bdbf592b156246a479c17c06290732ddf6daafc51de",
                "sha256:dff4531a6e24b5642fe08518dc90f42a2fdc310c49bde98c78cdcc3790b9b505",
                "sha256:f395501ce7d94e96cd98afc2daf845f31c49bdfc40fb258abcd8971461eb80a1"
            ],
            "version": "==3.15.2"

>>>>>>> 12a712a3
        },
        "pyasn1": {
            "hashes": [
                "sha256:014c0e9976956a08139dc0712ae195324a75e142284d5f87f1a87ee1b068a359",
                "sha256:03840c999ba71680a131cfaee6fab142e1ed9bbd9c693e285cc6aca0d555e576",
                "sha256:0458773cfe65b153891ac249bcf1b5f8f320b7c2ce462151f8fa74de8934becf",
                "sha256:08c3c53b75eaa48d71cf8c710312316392ed40899cb34710d092e96745a358b7",
                "sha256:39c7e2ec30515947ff4e87fb6f456dfc6e84857d34be479c9d4a4ba4bf46aa5d",
                "sha256:5c9414dcfede6e441f7e8f81b43b34e834731003427e5b09e4e00e3172a10f00",
                "sha256:6e7545f1a61025a4e58bb336952c5061697da694db1cae97b116e9c46abcf7c8",
                "sha256:78fa6da68ed2727915c4767bb386ab32cdba863caa7dbe473eaae45f9959da86",
                "sha256:7ab8a544af125fb704feadb008c99a88805126fb525280b2270bb25cc1d78a12",
                "sha256:99fcc3c8d804d1bc6d9a099921e39d827026409a58f2a720dcdb89374ea0c776",
                "sha256:aef77c9fb94a3ac588e87841208bdec464471d9871bd5050a287cc9a475cd0ba",
                "sha256:e89bf84b5437b532b0803ba5c9a5e054d21fec423a89952a74f87fa2c9b7bce2",
                "sha256:fec3e9d8e36808a28efb59b489e4528c10ad0f480e57dcc32b4de5c9d8c9fdf3"
            ],
            "version": "==0.4.8"
        },
        "pyasn1-modules": {
            "hashes": [
                "sha256:0845a5582f6a02bb3e1bde9ecfc4bfcae6ec3210dd270522fee602365430c3f8",
                "sha256:0fe1b68d1e486a1ed5473f1302bd991c1611d319bba158e98b106ff86e1d7199",
                "sha256:15b7c67fabc7fc240d87fb9aabf999cf82311a6d6fb2c70d00d3d0604878c811",
                "sha256:426edb7a5e8879f1ec54a1864f16b882c2837bfd06eee62f2c982315ee2473ed",
                "sha256:65cebbaffc913f4fe9e4808735c95ea22d7a7775646ab690518c056784bc21b4",
                "sha256:905f84c712230b2c592c19470d3ca8d552de726050d1d1716282a1f6146be65e",
                "sha256:a50b808ffeb97cb3601dd25981f6b016cbb3d31fbf57a8b8a87428e6158d0c74",
                "sha256:a99324196732f53093a84c4369c996713eb8c89d360a496b599fb1a9c47fc3eb",
                "sha256:b80486a6c77252ea3a3e9b1e360bc9cf28eaac41263d173c032581ad2f20fe45",
                "sha256:c29a5e5cc7a3f05926aff34e097e84f8589cd790ce0ed41b67aed6857b26aafd",
                "sha256:cbac4bc38d117f2a49aeedec4407d23e8866ea4ac27ff2cf7fb3e5b570df19e0",
                "sha256:f39edd8c4ecaa4556e989147ebf219227e2cd2e8a43c7e7fcb1f1c18c5fd6a3d",
                "sha256:fe0644d9ab041506b62782e92b06b8c68cca799e1a9636ec398675459e031405"
            ],
            "version": "==0.2.8"
        },
        "pycparser": {
            "hashes": [
                "sha256:2d475327684562c3a96cc71adf7dc8c4f0565175cf86b6d7a404ff4c771f15f0",
                "sha256:7582ad22678f0fcd81102833f60ef8d0e57288b6b5fb00323d101be910e35705"
            ],
            "markers": "python_version >= '2.7' and python_version not in '3.0, 3.1, 3.2, 3.3'",
            "version": "==2.20"
        },
        "pyparsing": {
            "hashes": [
                "sha256:c203ec8783bf771a155b207279b9bccb8dea02d8f0c9e5f8ead507bc3246ecc1",
                "sha256:ef9d7589ef3c200abe66653d3f1ab1033c3c419ae9b9bdb1240a85b024efc88b"
            ],
            "markers": "python_version >= '2.6' and python_version not in '3.0, 3.1, 3.2, 3.3'",

            "version": "==2.4.7"
        },
        "pytz": {
            "hashes": [
                "sha256:83a4a90894bf38e243cf052c8b58f381bfe9a7a483f6a9cab140bc7f702ac4da",
                "sha256:eb10ce3e7736052ed3623d49975ce333bcd712c7bb19a58b9e2089d4057d0798"
            ],
            "version": "==2021.1"
        },
        "requests": {
            "hashes": [
                "sha256:27973dd4a904a4f13b263a19c866c13b92a39ed1c964655f025f3f8d3d75b804",
                "sha256:c210084e36a42ae6b9219e00e48287def368a26d03a048ddad7bfee44f75871e"
            ],
            "markers": "python_version >= '2.7' and python_version not in '3.0, 3.1, 3.2, 3.3, 3.4'",

            "version": "==2.25.1"
        },
        "rsa": {
            "hashes": [
                "sha256:78f9a9bf4e7be0c5ded4583326e7461e3a3c5aae24073648b4bdfa797d78c9d2",
                "sha256:9d689e6ca1b3038bc82bf8d23e944b6b6037bc02301a574935b2dd946e0353b9"
            ],
            "markers": "python_version >= '3.6'",
            "version": "==4.7.2"
        },
        "six": {
            "hashes": [
                "sha256:1e61c37477a1626458e36f7b1d82aa5c9b094fa4802892072e49de9c60c4c926",
                "sha256:8abb2f1d86890a2dfb989f9a77cfcfd3e47c2a354b01111771326f8aa26e0254"
            ],
            "index": "pypi",
            "version": "==1.16.0"
        },
        "uritemplate": {
            "hashes": [
                "sha256:07620c3f3f8eed1f12600845892b0e036a2420acf513c53f7de0abd911a5894f",
                "sha256:5af8ad10cec94f215e3f48112de2022e1d5a37ed427fbd88652fa908f2ab7cae"
            ],
            "markers": "python_version >= '2.7' and python_version not in '3.0, 3.1, 3.2, 3.3'",
            "version": "==3.0.1"
        },
        "urllib3": {
            "hashes": [
                "sha256:2f4da4594db7e1e110a944bb1b551fdf4e6c136ad42e4234131391e21eb5b0df",
                "sha256:e7b021f7241115872f92f43c6508082facffbd1c048e3c6e2bb9c2a157e28937"
            ],
            "markers": "python_version >= '2.7' and python_version not in '3.0, 3.1, 3.2, 3.3, 3.4' and python_version < '4'",
<<<<<<< HEAD
            "version": "==1.26.4"
=======
            "version": "==1.26.3"


>>>>>>> 12a712a3
        }
    },
    "develop": {
        "alabaster": {
            "hashes": [
                "sha256:446438bdcca0e05bd45ea2de1668c1d9b032e1a9154c2c259092d77031ddd359",
                "sha256:a661d72d58e6ea8a57f7a86e37d86716863ee5e92788398526d58b26a4e4dc02"
            ],
            "version": "==0.7.12"
        },
        "attrs": {
            "hashes": [
                "sha256:149e90d6d8ac20db7a955ad60cf0e6881a3f20d37096140088356da6c716b0b1",
                "sha256:ef6aaac3ca6cd92904cdd0d83f629a15f18053ec84e6432106f7a4d04ae4f5fb"
            ],
<<<<<<< HEAD
            "markers": "python_version >= '2.7' and python_version not in '3.0, 3.1, 3.2, 3.3, 3.4'",
            "version": "==21.2.0"
=======
            "markers": "python_version >= '2.7' and python_version not in '3.0, 3.1, 3.2, 3.3'",

            "version": "==20.3.0"
>>>>>>> 12a712a3
        },
        "babel": {
            "hashes": [
                "sha256:ab49e12b91d937cd11f0b67cb259a57ab4ad2b59ac7a3b41d6c06c0ac5b0def9",
                "sha256:bc0c176f9f6a994582230df350aa6e05ba2ebe4b3ac317eab29d9be5d2768da0"
            ],
            "markers": "python_version >= '2.7' and python_version not in '3.0, 3.1, 3.2, 3.3'",
            "version": "==2.9.1"
        },
        "cachetools": {
            "hashes": [
                "sha256:2cc0b89715337ab6dbba85b5b50effe2b0c74e035d83ee8ed637cf52f12ae001",
                "sha256:61b5ed1e22a0924aed1d23b478f37e8d52549ff8a961de2909c69bf950020cff"
            ],
            "markers": "python_version ~= '3.5'",
<<<<<<< HEAD
            "version": "==4.2.2"
=======
            "version": "==4.2.1"

>>>>>>> 12a712a3
        },
        "certifi": {
            "hashes": [
                "sha256:1a4995114262bffbc2413b159f2a1a480c969de6e6eb13ee966d470af86af59c",
                "sha256:719a74fb9e33b9bd44cc7f3a8d94bc35e4049deebe19ba7d8e108280cfd59830"
            ],
            "version": "==2020.12.5"
        },
        "chardet": {
            "hashes": [
                "sha256:0d6f53a15db4120f2b08c94f11e7d93d2c911ee118b6b30a04ec3ee8310179fa",
                "sha256:f864054d66fd9118f2e67044ac8981a54775ec5b67aed0441892edb553d21da5"
            ],
            "markers": "python_version >= '2.7' and python_version not in '3.0, 3.1, 3.2, 3.3, 3.4'",

            "version": "==4.0.0"
        },
        "codacy-coverage": {
            "hashes": [
                "sha256:b94651934745c638a980ad8d67494077e60f71e19e29aad1c275b66e0a070cbc",
                "sha256:d8a1ce56b0dd156d6b1de14fa6217d32ec86097902f08a17ff2f95ba27264474"
            ],
            "index": "pypi",
            "version": "==1.3.11"
        },
        "coverage": {
            "hashes": [
                "sha256:004d1880bed2d97151facef49f08e255a20ceb6f9432df75f4eef018fdd5a78c",
                "sha256:01d84219b5cdbfc8122223b39a954820929497a1cb1422824bb86b07b74594b6",
                "sha256:040af6c32813fa3eae5305d53f18875bedd079960822ef8ec067a66dd8afcd45",
                "sha256:06191eb60f8d8a5bc046f3799f8a07a2d7aefb9504b0209aff0b47298333302a",
                "sha256:13034c4409db851670bc9acd836243aeee299949bd5673e11844befcb0149f03",
                "sha256:13c4ee887eca0f4c5a247b75398d4114c37882658300e153113dafb1d76de529",
                "sha256:184a47bbe0aa6400ed2d41d8e9ed868b8205046518c52464fde713ea06e3a74a",
                "sha256:18ba8bbede96a2c3dde7b868de9dcbd55670690af0988713f0603f037848418a",
                "sha256:1aa846f56c3d49205c952d8318e76ccc2ae23303351d9270ab220004c580cfe2",
                "sha256:217658ec7187497e3f3ebd901afdca1af062b42cfe3e0dafea4cced3983739f6",
                "sha256:24d4a7de75446be83244eabbff746d66b9240ae020ced65d060815fac3423759",
                "sha256:2910f4d36a6a9b4214bb7038d537f015346f413a975d57ca6b43bf23d6563b53",
                "sha256:2949cad1c5208b8298d5686d5a85b66aae46d73eec2c3e08c817dd3513e5848a",
                "sha256:2a3859cb82dcbda1cfd3e6f71c27081d18aa251d20a17d87d26d4cd216fb0af4",
                "sha256:2cafbbb3af0733db200c9b5f798d18953b1a304d3f86a938367de1567f4b5bff",
                "sha256:2e0d881ad471768bf6e6c2bf905d183543f10098e3b3640fc029509530091502",
                "sha256:30c77c1dc9f253283e34c27935fded5015f7d1abe83bc7821680ac444eaf7793",
                "sha256:3487286bc29a5aa4b93a072e9592f22254291ce96a9fbc5251f566b6b7343cdb",
                "sha256:372da284cfd642d8e08ef606917846fa2ee350f64994bebfbd3afb0040436905",
                "sha256:41179b8a845742d1eb60449bdb2992196e211341818565abded11cfa90efb821",
                "sha256:44d654437b8ddd9eee7d1eaee28b7219bec228520ff809af170488fd2fed3e2b",
                "sha256:4a7697d8cb0f27399b0e393c0b90f0f1e40c82023ea4d45d22bce7032a5d7b81",
                "sha256:51cb9476a3987c8967ebab3f0fe144819781fca264f57f89760037a2ea191cb0",
                "sha256:52596d3d0e8bdf3af43db3e9ba8dcdaac724ba7b5ca3f6358529d56f7a166f8b",
                "sha256:53194af30d5bad77fcba80e23a1441c71abfb3e01192034f8246e0d8f99528f3",
                "sha256:5fec2d43a2cc6965edc0bb9e83e1e4b557f76f843a77a2496cbe719583ce8184",
                "sha256:6c90e11318f0d3c436a42409f2749ee1a115cd8b067d7f14c148f1ce5574d701",
                "sha256:74d881fc777ebb11c63736622b60cb9e4aee5cace591ce274fb69e582a12a61a",
                "sha256:7501140f755b725495941b43347ba8a2777407fc7f250d4f5a7d2a1050ba8e82",
                "sha256:796c9c3c79747146ebd278dbe1e5c5c05dd6b10cc3bcb8389dfdf844f3ead638",
                "sha256:869a64f53488f40fa5b5b9dcb9e9b2962a66a87dab37790f3fcfb5144b996ef5",
                "sha256:8963a499849a1fc54b35b1c9f162f4108017b2e6db2c46c1bed93a72262ed083",
                "sha256:8d0a0725ad7c1a0bcd8d1b437e191107d457e2ec1084b9f190630a4fb1af78e6",
                "sha256:900fbf7759501bc7807fd6638c947d7a831fc9fdf742dc10f02956ff7220fa90",
                "sha256:92b017ce34b68a7d67bd6d117e6d443a9bf63a2ecf8567bb3d8c6c7bc5014465",
                "sha256:970284a88b99673ccb2e4e334cfb38a10aab7cd44f7457564d11898a74b62d0a",
                "sha256:972c85d205b51e30e59525694670de6a8a89691186012535f9d7dbaa230e42c3",
                "sha256:9a1ef3b66e38ef8618ce5fdc7bea3d9f45f3624e2a66295eea5e57966c85909e",
                "sha256:af0e781009aaf59e25c5a678122391cb0f345ac0ec272c7961dc5455e1c40066",
                "sha256:b6d534e4b2ab35c9f93f46229363e17f63c53ad01330df9f2d6bd1187e5eaacf",
                "sha256:b7895207b4c843c76a25ab8c1e866261bcfe27bfaa20c192de5190121770672b",
                "sha256:c0891a6a97b09c1f3e073a890514d5012eb256845c451bd48f7968ef939bf4ae",
                "sha256:c2723d347ab06e7ddad1a58b2a821218239249a9e4365eaff6649d31180c1669",
                "sha256:d1f8bf7b90ba55699b3a5e44930e93ff0189aa27186e96071fac7dd0d06a1873",
                "sha256:d1f9ce122f83b2305592c11d64f181b87153fc2c2bbd3bb4a3dde8303cfb1a6b",
                "sha256:d314ed732c25d29775e84a960c3c60808b682c08d86602ec2c3008e1202e3bb6",
                "sha256:d636598c8305e1f90b439dbf4f66437de4a5e3c31fdf47ad29542478c8508bbb",
                "sha256:deee1077aae10d8fa88cb02c845cfba9b62c55e1183f52f6ae6a2df6a2187160",
                "sha256:ebe78fe9a0e874362175b02371bdfbee64d8edc42a044253ddf4ee7d3c15212c",
                "sha256:f030f8873312a16414c0d8e1a1ddff2d3235655a2174e3648b4fa66b3f2f1079",
                "sha256:f0b278ce10936db1a37e6954e15a3730bea96a0997c26d7fee88e6c396c2086d",
                "sha256:f11642dddbb0253cc8853254301b51390ba0081750a8ac03f20ea8103f0c56b6"
            ],
            "markers": "python_version >= '2.7' and python_version not in '3.0, 3.1, 3.2, 3.3, 3.4' and python_version < '4'",
<<<<<<< HEAD
            "version": "==5.5"
=======
            "version": "==5.4"


>>>>>>> 12a712a3
        },
        "docutils": {
            "hashes": [
                "sha256:686577d2e4c32380bb50cbb22f575ed742d58168cee37e99117a854bcd88f125",
                "sha256:cf316c8370a737a022b72b56874f6602acf974a37a9fba42ec2876387549fc61"
            ],
            "markers": "python_version >= '2.7' and python_version not in '3.0, 3.1, 3.2, 3.3, 3.4'",
            "version": "==0.17.1"
        },
        "google-auth": {
            "hashes": [
                "sha256:588bdb03a41ecb4978472b847881e5518b5d9ec6153d3d679aa127a55e13b39f",
                "sha256:9ad25fba07f46a628ad4d0ca09f38dcb262830df2ac95b217f9b0129c9e42206"
            ],
            "index": "pypi",
            "version": "==1.30.0"
        },
        "idna": {
            "hashes": [
                "sha256:b307872f855b18632ce0c21c5e45be78c0ea7ae4c15c828c20788b26921eb3f6",
                "sha256:b97d804b1e9b523befed77c48dacec60e6dcb0b5391d57af6a65a312a90648c0"
            ],
            "markers": "python_version >= '2.7' and python_version not in '3.0, 3.1, 3.2, 3.3'",
            "version": "==2.10"
        },
        "imagesize": {
            "hashes": [
                "sha256:6965f19a6a2039c7d48bca7dba2473069ff854c36ae6f19d2cde309d998228a1",
                "sha256:b1f6b5a4eab1f73479a50fb79fcf729514a900c341d8503d62a62dbc4127a2b1"
            ],
            "markers": "python_version >= '2.7' and python_version not in '3.0, 3.1, 3.2, 3.3'",
            "version": "==1.2.0"
        },
<<<<<<< HEAD
        "importlib-metadata": {
            "hashes": [
                "sha256:8c501196e49fb9df5df43833bdb1e4328f64847763ec8a50703148b73784d581",
                "sha256:d7eb1dea6d6a6086f8be21784cc9e3bcfa55872b52309bc5fad53a8ea444465d"
            ],
            "markers": "python_version < '3.8'",
            "version": "==4.0.1"
        },
=======

>>>>>>> 12a712a3
        "iniconfig": {
            "hashes": [
                "sha256:011e24c64b7f47f6ebd835bb12a743f2fbe9a26d4cecaa7f53bc4f35ee9da8b3",
                "sha256:bc3af051d7d14b2ee5ef9969666def0cd1a000e121eaea580d4a313df4b37f32"
            ],
            "version": "==1.1.1"
        },
        "jinja2": {
            "hashes": [
                "sha256:03e47ad063331dd6a3f04a43eddca8a966a26ba0c5b7207a9a9e4e08f1b29419",
                "sha256:a6d58433de0ae800347cab1fa3043cebbabe8baa9d29e668f1c768cb87a333c6"
            ],
            "markers": "python_version >= '2.7' and python_version not in '3.0, 3.1, 3.2, 3.3, 3.4'",
            "version": "==2.11.3"
<<<<<<< HEAD
=======


>>>>>>> 12a712a3
        },
        "markupsafe": {
            "hashes": [
                "sha256:00bc623926325b26bb9605ae9eae8a215691f33cae5df11ca5424f06f2d1f473",
                "sha256:09027a7803a62ca78792ad89403b1b7a73a01c8cb65909cd876f7fcebd79b161",
                "sha256:09c4b7f37d6c648cb13f9230d847adf22f8171b1ccc4d5682398e77f40309235",
                "sha256:1027c282dad077d0bae18be6794e6b6b8c91d58ed8a8d89a89d59693b9131db5",
                "sha256:13d3144e1e340870b25e7b10b98d779608c02016d5184cfb9927a9f10c689f42",
                "sha256:195d7d2c4fbb0ee8139a6cf67194f3973a6b3042d742ebe0a9ed36d8b6f0c07f",
                "sha256:22c178a091fc6630d0d045bdb5992d2dfe14e3259760e713c490da5323866c39",
                "sha256:24982cc2533820871eba85ba648cd53d8623687ff11cbb805be4ff7b4c971aff",
                "sha256:29872e92839765e546828bb7754a68c418d927cd064fd4708fab9fe9c8bb116b",
                "sha256:2beec1e0de6924ea551859edb9e7679da6e4870d32cb766240ce17e0a0ba2014",
                "sha256:3b8a6499709d29c2e2399569d96719a1b21dcd94410a586a18526b143ec8470f",
                "sha256:43a55c2930bbc139570ac2452adf3d70cdbb3cfe5912c71cdce1c2c6bbd9c5d1",
                "sha256:46c99d2de99945ec5cb54f23c8cd5689f6d7177305ebff350a58ce5f8de1669e",
                "sha256:500d4957e52ddc3351cabf489e79c91c17f6e0899158447047588650b5e69183",
                "sha256:535f6fc4d397c1563d08b88e485c3496cf5784e927af890fb3c3aac7f933ec66",
                "sha256:596510de112c685489095da617b5bcbbac7dd6384aeebeda4df6025d0256a81b",
                "sha256:62fe6c95e3ec8a7fad637b7f3d372c15ec1caa01ab47926cfdf7a75b40e0eac1",
                "sha256:6788b695d50a51edb699cb55e35487e430fa21f1ed838122d722e0ff0ac5ba15",
                "sha256:6dd73240d2af64df90aa7c4e7481e23825ea70af4b4922f8ede5b9e35f78a3b1",
                "sha256:6f1e273a344928347c1290119b493a1f0303c52f5a5eae5f16d74f48c15d4a85",
                "sha256:6fffc775d90dcc9aed1b89219549b329a9250d918fd0b8fa8d93d154918422e1",
                "sha256:717ba8fe3ae9cc0006d7c451f0bb265ee07739daf76355d06366154ee68d221e",
                "sha256:79855e1c5b8da654cf486b830bd42c06e8780cea587384cf6545b7d9ac013a0b",
                "sha256:7c1699dfe0cf8ff607dbdcc1e9b9af1755371f92a68f706051cc8c37d447c905",
                "sha256:7fed13866cf14bba33e7176717346713881f56d9d2bcebab207f7a036f41b850",
                "sha256:84dee80c15f1b560d55bcfe6d47b27d070b4681c699c572af2e3c7cc90a3b8e0",
                "sha256:88e5fcfb52ee7b911e8bb6d6aa2fd21fbecc674eadd44118a9cc3863f938e735",
                "sha256:8defac2f2ccd6805ebf65f5eeb132adcf2ab57aa11fdf4c0dd5169a004710e7d",
                "sha256:98bae9582248d6cf62321dcb52aaf5d9adf0bad3b40582925ef7c7f0ed85fceb",
                "sha256:98c7086708b163d425c67c7a91bad6e466bb99d797aa64f965e9d25c12111a5e",
                "sha256:9add70b36c5666a2ed02b43b335fe19002ee5235efd4b8a89bfcf9005bebac0d",
                "sha256:9bf40443012702a1d2070043cb6291650a0841ece432556f784f004937f0f32c",
                "sha256:a6a744282b7718a2a62d2ed9d993cad6f5f585605ad352c11de459f4108df0a1",
                "sha256:acf08ac40292838b3cbbb06cfe9b2cb9ec78fce8baca31ddb87aaac2e2dc3bc2",
                "sha256:ade5e387d2ad0d7ebf59146cc00c8044acbd863725f887353a10df825fc8ae21",
                "sha256:b00c1de48212e4cc9603895652c5c410df699856a2853135b3967591e4beebc2",
                "sha256:b1282f8c00509d99fef04d8ba936b156d419be841854fe901d8ae224c59f0be5",
                "sha256:b1dba4527182c95a0db8b6060cc98ac49b9e2f5e64320e2b56e47cb2831978c7",
                "sha256:b2051432115498d3562c084a49bba65d97cf251f5a331c64a12ee7e04dacc51b",
                "sha256:b7d644ddb4dbd407d31ffb699f1d140bc35478da613b441c582aeb7c43838dd8",
                "sha256:ba59edeaa2fc6114428f1637ffff42da1e311e29382d81b339c1817d37ec93c6",
                "sha256:bf5aa3cbcfdf57fa2ee9cd1822c862ef23037f5c832ad09cfea57fa846dec193",
                "sha256:c8716a48d94b06bb3b2524c2b77e055fb313aeb4ea620c8dd03a105574ba704f",
                "sha256:caabedc8323f1e93231b52fc32bdcde6db817623d33e100708d9a68e1f53b26b",
                "sha256:cd5df75523866410809ca100dc9681e301e3c27567cf498077e8551b6d20e42f",
                "sha256:cdb132fc825c38e1aeec2c8aa9338310d29d337bebbd7baa06889d09a60a1fa2",
                "sha256:d53bc011414228441014aa71dbec320c66468c1030aae3a6e29778a3382d96e5",
                "sha256:d73a845f227b0bfe8a7455ee623525ee656a9e2e749e4742706d80a6065d5e2c",
                "sha256:d9be0ba6c527163cbed5e0857c451fcd092ce83947944d6c14bc95441203f032",
                "sha256:e249096428b3ae81b08327a63a485ad0878de3fb939049038579ac0ef61e17e7",
                "sha256:e8313f01ba26fbbe36c7be1966a7b7424942f670f38e666995b88d012765b9be",
                "sha256:feb7b34d6325451ef96bc0e36e1a6c0c1c64bc1fbec4b854f4529e51887b1621"
            ],
            "markers": "python_version >= '2.7' and python_version not in '3.0, 3.1, 3.2, 3.3'",
            "version": "==1.1.1"
        },
        "mock": {
            "hashes": [
                "sha256:5ce3c71c5545b472da17b72268978914d0252980348636840bd34a00b5cc96c1",
                "sha256:b158b6df76edd239b8208d481dc46b6afd45a846b7812ff0ce58971cf5bc8bba"
            ],
            "index": "pypi",
            "version": "==2.0.0"
        },

        "packaging": {
            "hashes": [
                "sha256:5b327ac1320dc863dca72f4514ecc086f31186744b84a230374cc1fd776feae5",
                "sha256:67714da7f7bc052e064859c05c595155bd1ee9f69f76557e21f051443c20947a"
            ],
            "markers": "python_version >= '2.7' and python_version not in '3.0, 3.1, 3.2, 3.3'",

            "version": "==20.9"
        },
        "pbr": {
            "hashes": [
                "sha256:42df03e7797b796625b1029c0400279c7c34fd7df24a7d7818a1abb5b38710dd",
                "sha256:c68c661ac5cc81058ac94247278eeda6d2e6aecb3e227b0387c30d277e7ef8d4"
            ],
            "markers": "python_version >= '2.6'",
<<<<<<< HEAD
            "version": "==5.6.0"
=======
            "version": "==5.5.1"


>>>>>>> 12a712a3
        },
        "pluggy": {
            "hashes": [
                "sha256:15b2acde666561e1298d71b523007ed7364de07029219b604cf808bfa1c765b0",
                "sha256:966c145cd83c96502c3c3868f50408687b38434af77734af1e9ca461a4081d2d"
            ],
            "markers": "python_version >= '2.7' and python_version not in '3.0, 3.1, 3.2, 3.3'",
            "version": "==0.13.1"
        },
        "py": {
            "hashes": [
                "sha256:21b81bda15b66ef5e1a777a21c4dcd9c20ad3efd0b3f817e7a809035269e1bd3",
                "sha256:3b80836aa6d1feeaa108e046da6423ab8f6ceda6468545ae8d02d9d58d18818a"
            ],
            "markers": "python_version >= '2.7' and python_version not in '3.0, 3.1, 3.2, 3.3'",
            "version": "==1.10.0"
        },
        "pyasn1": {
            "hashes": [
                "sha256:014c0e9976956a08139dc0712ae195324a75e142284d5f87f1a87ee1b068a359",
                "sha256:03840c999ba71680a131cfaee6fab142e1ed9bbd9c693e285cc6aca0d555e576",
                "sha256:0458773cfe65b153891ac249bcf1b5f8f320b7c2ce462151f8fa74de8934becf",
                "sha256:08c3c53b75eaa48d71cf8c710312316392ed40899cb34710d092e96745a358b7",
                "sha256:39c7e2ec30515947ff4e87fb6f456dfc6e84857d34be479c9d4a4ba4bf46aa5d",
                "sha256:5c9414dcfede6e441f7e8f81b43b34e834731003427e5b09e4e00e3172a10f00",
                "sha256:6e7545f1a61025a4e58bb336952c5061697da694db1cae97b116e9c46abcf7c8",
                "sha256:78fa6da68ed2727915c4767bb386ab32cdba863caa7dbe473eaae45f9959da86",
                "sha256:7ab8a544af125fb704feadb008c99a88805126fb525280b2270bb25cc1d78a12",
                "sha256:99fcc3c8d804d1bc6d9a099921e39d827026409a58f2a720dcdb89374ea0c776",
                "sha256:aef77c9fb94a3ac588e87841208bdec464471d9871bd5050a287cc9a475cd0ba",
                "sha256:e89bf84b5437b532b0803ba5c9a5e054d21fec423a89952a74f87fa2c9b7bce2",
                "sha256:fec3e9d8e36808a28efb59b489e4528c10ad0f480e57dcc32b4de5c9d8c9fdf3"
            ],
            "version": "==0.4.8"
        },
        "pyasn1-modules": {
            "hashes": [
                "sha256:0845a5582f6a02bb3e1bde9ecfc4bfcae6ec3210dd270522fee602365430c3f8",
                "sha256:0fe1b68d1e486a1ed5473f1302bd991c1611d319bba158e98b106ff86e1d7199",
                "sha256:15b7c67fabc7fc240d87fb9aabf999cf82311a6d6fb2c70d00d3d0604878c811",
                "sha256:426edb7a5e8879f1ec54a1864f16b882c2837bfd06eee62f2c982315ee2473ed",
                "sha256:65cebbaffc913f4fe9e4808735c95ea22d7a7775646ab690518c056784bc21b4",
                "sha256:905f84c712230b2c592c19470d3ca8d552de726050d1d1716282a1f6146be65e",
                "sha256:a50b808ffeb97cb3601dd25981f6b016cbb3d31fbf57a8b8a87428e6158d0c74",
                "sha256:a99324196732f53093a84c4369c996713eb8c89d360a496b599fb1a9c47fc3eb",
                "sha256:b80486a6c77252ea3a3e9b1e360bc9cf28eaac41263d173c032581ad2f20fe45",
                "sha256:c29a5e5cc7a3f05926aff34e097e84f8589cd790ce0ed41b67aed6857b26aafd",
                "sha256:cbac4bc38d117f2a49aeedec4407d23e8866ea4ac27ff2cf7fb3e5b570df19e0",
                "sha256:f39edd8c4ecaa4556e989147ebf219227e2cd2e8a43c7e7fcb1f1c18c5fd6a3d",
                "sha256:fe0644d9ab041506b62782e92b06b8c68cca799e1a9636ec398675459e031405"
            ],
            "version": "==0.2.8"
        },
        "pygments": {
            "hashes": [
                "sha256:a18f47b506a429f6f4b9df81bb02beab9ca21d0a5fee38ed15aef65f0545519f",
                "sha256:d66e804411278594d764fc69ec36ec13d9ae9147193a1740cd34d272ca383b8e"
            ],
            "markers": "python_version >= '3.5'",
<<<<<<< HEAD
            "version": "==2.9.0"
=======
            "version": "==2.8.0"


>>>>>>> 12a712a3
        },
        "pyparsing": {
            "hashes": [
                "sha256:c203ec8783bf771a155b207279b9bccb8dea02d8f0c9e5f8ead507bc3246ecc1",
                "sha256:ef9d7589ef3c200abe66653d3f1ab1033c3c419ae9b9bdb1240a85b024efc88b"
            ],
            "markers": "python_version >= '2.6' and python_version not in '3.0, 3.1, 3.2, 3.3'",
            "version": "==2.4.7"
        },
        "pytest": {
            "hashes": [
                "sha256:50bcad0a0b9c5a72c8e4e7c9855a3ad496ca6a881a3641b4260605450772c54b",
                "sha256:91ef2131a9bd6be8f76f1f08eac5c5317221d6ad1e143ae03894b862e8976890"
            ],
            "index": "pypi",
            "version": "==6.2.4"
        },
        "pytest-cov": {
            "hashes": [
                "sha256:359952d9d39b9f822d9d29324483e7ba04a3a17dd7d05aa6beb7ea01e359e5f7",
                "sha256:bdb9fdb0b85a7cc825269a4c56b48ccaa5c7e365054b6038772c32ddcdc969da"
            ],
            "index": "pypi",
            "version": "==2.11.1"
        },
        "pytz": {
            "hashes": [
                "sha256:83a4a90894bf38e243cf052c8b58f381bfe9a7a483f6a9cab140bc7f702ac4da",
                "sha256:eb10ce3e7736052ed3623d49975ce333bcd712c7bb19a58b9e2089d4057d0798"
            ],
            "version": "==2021.1"
        },
        "requests": {
            "hashes": [
                "sha256:27973dd4a904a4f13b263a19c866c13b92a39ed1c964655f025f3f8d3d75b804",
                "sha256:c210084e36a42ae6b9219e00e48287def368a26d03a048ddad7bfee44f75871e"
            ],
            "markers": "python_version >= '2.7' and python_version not in '3.0, 3.1, 3.2, 3.3, 3.4'",
            "version": "==2.25.1"
        },
        "rsa": {
            "hashes": [
                "sha256:78f9a9bf4e7be0c5ded4583326e7461e3a3c5aae24073648b4bdfa797d78c9d2",
                "sha256:9d689e6ca1b3038bc82bf8d23e944b6b6037bc02301a574935b2dd946e0353b9"
            ],
            "markers": "python_version >= '3.6'",
            "version": "==4.7.2"
<<<<<<< HEAD
=======


>>>>>>> 12a712a3
        },
        "six": {
            "hashes": [
                "sha256:1e61c37477a1626458e36f7b1d82aa5c9b094fa4802892072e49de9c60c4c926",
                "sha256:8abb2f1d86890a2dfb989f9a77cfcfd3e47c2a354b01111771326f8aa26e0254"
            ],
            "index": "pypi",
            "version": "==1.16.0"
        },
        "snowballstemmer": {
            "hashes": [
                "sha256:b51b447bea85f9968c13b650126a888aabd4cb4463fca868ec596826325dedc2",
                "sha256:e997baa4f2e9139951b6f4c631bad912dfd3c792467e2f03d7239464af90e914"
            ],
            "version": "==2.1.0"
        },
        "sphinx": {
            "hashes": [
                "sha256:9f3e17c64b34afc653d7c5ec95766e03043cc6d80b0de224f59b6b6e19d37c3c",
                "sha256:c7658aab75c920288a8cf6f09f244c6cfdae30d82d803ac1634d9f223a80ca08"
            ],
            "index": "pypi",
            "version": "==1.8.5"
        },
        "sphinxcontrib-serializinghtml": {
            "hashes": [
                "sha256:eaa0eccc86e982a9b939b2b82d12cc5d013385ba5eadcc7e4fed23f4405f77bc",
                "sha256:f242a81d423f59617a8e5cf16f5d4d74e28ee9a66f9e5b637a18082991db5a9a"
            ],
            "markers": "python_version >= '3.5'",
            "version": "==1.1.4"
        },
        "sphinxcontrib-websupport": {
            "hashes": [
                "sha256:4edf0223a0685a7c485ae5a156b6f529ba1ee481a1417817935b20bde1956232",
                "sha256:6fc9287dfc823fe9aa432463edd6cea47fa9ebbf488d7f289b322ffcfca075c7"
            ],
            "markers": "python_version >= '3.5'",
            "version": "==1.2.4"
        },
        "toml": {
            "hashes": [
                "sha256:806143ae5bfb6a3c6e736a764057db0e6a0e05e338b5630894a5f779cabb4f9b",
                "sha256:b3bda1d108d5dd99f4a20d24d9c348e91c4db7ab1b749200bded2f839ccbe68f"
            ],
            "markers": "python_version >= '2.6' and python_version not in '3.0, 3.1, 3.2, 3.3'",
            "version": "==0.10.2"
        },
        "typing-extensions": {
            "hashes": [
                "sha256:0ac0f89795dd19de6b97debb0c6af1c70987fd80a2d62d1958f7e56fcc31b497",
                "sha256:50b6f157849174217d0656f99dc82fe932884fb250826c18350e159ec6cdf342",
                "sha256:779383f6086d90c99ae41cf0ff39aac8a7937a9283ce0a414e5dd782f4c94a84"
            ],
            "markers": "python_version < '3.8'",
            "version": "==3.10.0.0"
        },
        "urllib3": {
            "hashes": [
                "sha256:2f4da4594db7e1e110a944bb1b551fdf4e6c136ad42e4234131391e21eb5b0df",
                "sha256:e7b021f7241115872f92f43c6508082facffbd1c048e3c6e2bb9c2a157e28937"
            ],
            "markers": "python_version >= '2.7' and python_version not in '3.0, 3.1, 3.2, 3.3, 3.4' and python_version < '4'",
<<<<<<< HEAD
            "version": "==1.26.4"
        },
        "zipp": {
            "hashes": [
                "sha256:3607921face881ba3e026887d8150cca609d517579abe052ac81fc5aeffdbd76",
                "sha256:51cb66cc54621609dd593d1787f286ee42a5c0adbb4b29abea5a63edc3e03098"
            ],
            "markers": "python_version >= '3.6'",
            "version": "==3.4.1"
=======
            "version": "==1.26.3"


>>>>>>> 12a712a3
        }
    }
}<|MERGE_RESOLUTION|>--- conflicted
+++ resolved
@@ -30,13 +30,7 @@
                 "sha256:61b5ed1e22a0924aed1d23b478f37e8d52549ff8a961de2909c69bf950020cff"
             ],
             "markers": "python_version ~= '3.5'",
-<<<<<<< HEAD
             "version": "==4.2.2"
-=======
-            "version": "==4.2.1"
-
-
->>>>>>> 12a712a3
         },
         "cdislogging": {
             "hashes": [
@@ -112,12 +106,7 @@
                 "sha256:b914345c7ea23861162693a27703bab804a55504f7e6e9abcaff174d80df32ac"
             ],
             "markers": "python_version >= '2.7' and python_version not in '3.0, 3.1, 3.2, 3.3, 3.4, 3.5'",
-<<<<<<< HEAD
             "version": "==1.26.3"
-=======
-            "version": "==1.26.0"
-
->>>>>>> 12a712a3
         },
         "google-api-python-client": {
             "hashes": [
@@ -133,13 +122,7 @@
                 "sha256:9ad25fba07f46a628ad4d0ca09f38dcb262830df2ac95b217f9b0129c9e42206"
             ],
             "index": "pypi",
-<<<<<<< HEAD
             "version": "==1.30.0"
-=======
-            "version": "==1.27.0"
-
-
->>>>>>> 12a712a3
         },
         "google-auth-httplib2": {
             "hashes": [
@@ -163,12 +146,7 @@
                 "sha256:69499560ec8234339ce831704419a2288c409a422f6e9ed1facc9345412ee637"
             ],
             "markers": "python_version >= '2.7' and python_version not in '3.0, 3.1, 3.2, 3.3, 3.4, 3.5'",
-<<<<<<< HEAD
             "version": "==1.38.0"
-=======
-            "version": "==1.36.1"
-
->>>>>>> 12a712a3
         },
         "google-crc32c": {
             "hashes": [
@@ -212,37 +190,21 @@
             ],
             "markers": "python_version >= '2.7' and python_version not in '3.0, 3.1, 3.2, 3.3, 3.4, 3.5'",
             "version": "==1.2.0"
-<<<<<<< HEAD
-=======
-
-
->>>>>>> 12a712a3
         },
         "googleapis-common-protos": {
             "hashes": [
                 "sha256:a88ee8903aa0a81f6c3cec2d5cf62d3c8aa67c06439b0496b49048fb1854ebf4",
                 "sha256:f6d561ab8fb16b30020b940e2dd01cd80082f4762fa9f3ee670f4419b4b8dbd0"
             ],
-<<<<<<< HEAD
             "markers": "python_version >= '3.6'",
             "version": "==1.53.0"
-=======
-            "markers": "python_version >= '2.7' and python_version not in '3.0, 3.1, 3.2, 3.3'",
-
-            "version": "==1.52.0"
-
->>>>>>> 12a712a3
         },
         "httplib2": {
             "hashes": [
                 "sha256:0b12617eeca7433d4c396a100eaecfa4b08ee99aa881e6df6e257a7aad5d533d",
                 "sha256:2ad195faf9faf079723f6714926e9a9061f694d07724b846658ce08d40f522b4"
             ],
-<<<<<<< HEAD
             "version": "==0.19.1"
-=======
-            "version": "==0.19.0"
->>>>>>> 12a712a3
         },
         "idna": {
             "hashes": [
@@ -269,7 +231,6 @@
         },
         "protobuf": {
             "hashes": [
-<<<<<<< HEAD
                 "sha256:11301f1993f67dc81fc5c4756623652c899f7b5574b1e095d63bfc78347b11f3",
                 "sha256:228eecbedd46d75010f1e0f8ce34dbcd11ae5a40c165a9fc9d330a58aa302818",
                 "sha256:2cec059f4821c8f58890920a5c8a828ea027d46d5b18cb5e9dd4c727c65a2aa0",
@@ -292,31 +253,6 @@
                 "sha256:ef9c2d0b3c0935725b547175745ceacb86f4d410b1e984d47e320c9efb1936c5"
             ],
             "version": "==3.16.0"
-=======
-                "sha256:01fbd6e4941322faf7c6796f3878f4bf4b47a096793c257094087c15a1911cff",
-                "sha256:128913a812baac25cc103e266f3c4d181a8068ab92e2963a07d4af808d759a67",
-                "sha256:1e9728664dd815c5d8897353f2f53412b34de4526d271342d4a36f065c0ff854",
-                "sha256:20d42cdab69072cb123480d1cd7483ba0268ab31539f889e2464a10456808500",
-                "sha256:2311afdcf3f227d157f9fff05333184f6498de6893f0d0774d8ff5e1aa6844b3",
-                "sha256:3df7eb48fbe9cc80aaca24fce00df9d26e82787e1ed2b2ad764fe007df7cd135",
-                "sha256:436686d08278239c574c8dbef8846134a3ad1357c15e20d3f3b7c2d4e047d146",
-                "sha256:476999c3ac127d43e1c7ae108b3a060516e972bd41da6512b83d2bced8806cdc",
-                "sha256:57d723a86209f0747def4196af197728842d8d0fa3d2d4166f44bfc4661c3d17",
-                "sha256:5e812acefa4a0beba1cc2a120b3394709d43ebd19371f55f9a6e817da05b2cae",
-                "sha256:64efb367cea64ba183f7c81ad1de1e52b5aba68dbec67927eb5a9253a3bc87f2",
-                "sha256:659666a9e5aa141b5009b2e5a28c9fc6a0cc65ff66f8e8552104de54168badf1",
-                "sha256:7a58c72722cbf12451b2f52c60eaf4827ac46afc64c6807b3d794d80c314763d",
-                "sha256:aed9db65b3a5df46911014a5347016ee4c3b71606a49419bdd8d3fe8a6728bab",
-                "sha256:b3b821907dffe0c53a27f444cbefe7fd1c830230d5c1662717565e0f0e11aa33",
-                "sha256:c8cd5aea2f088eb031efe78e847ebf3b24caa3815ec088fa6e11474a1a1b8cb1",
-                "sha256:c9c4e15d4ca60c3283b62521a52a173f56aeec8771c18e15bd375af672aec3c7",
-                "sha256:d55a518ee1eeb09da5e94bdbf592b156246a479c17c06290732ddf6daafc51de",
-                "sha256:dff4531a6e24b5642fe08518dc90f42a2fdc310c49bde98c78cdcc3790b9b505",
-                "sha256:f395501ce7d94e96cd98afc2daf845f31c49bdfc40fb258abcd8971461eb80a1"
-            ],
-            "version": "==3.15.2"
-
->>>>>>> 12a712a3
         },
         "pyasn1": {
             "hashes": [
@@ -417,13 +353,7 @@
                 "sha256:e7b021f7241115872f92f43c6508082facffbd1c048e3c6e2bb9c2a157e28937"
             ],
             "markers": "python_version >= '2.7' and python_version not in '3.0, 3.1, 3.2, 3.3, 3.4' and python_version < '4'",
-<<<<<<< HEAD
             "version": "==1.26.4"
-=======
-            "version": "==1.26.3"
-
-
->>>>>>> 12a712a3
         }
     },
     "develop": {
@@ -439,14 +369,8 @@
                 "sha256:149e90d6d8ac20db7a955ad60cf0e6881a3f20d37096140088356da6c716b0b1",
                 "sha256:ef6aaac3ca6cd92904cdd0d83f629a15f18053ec84e6432106f7a4d04ae4f5fb"
             ],
-<<<<<<< HEAD
             "markers": "python_version >= '2.7' and python_version not in '3.0, 3.1, 3.2, 3.3, 3.4'",
             "version": "==21.2.0"
-=======
-            "markers": "python_version >= '2.7' and python_version not in '3.0, 3.1, 3.2, 3.3'",
-
-            "version": "==20.3.0"
->>>>>>> 12a712a3
         },
         "babel": {
             "hashes": [
@@ -462,12 +386,7 @@
                 "sha256:61b5ed1e22a0924aed1d23b478f37e8d52549ff8a961de2909c69bf950020cff"
             ],
             "markers": "python_version ~= '3.5'",
-<<<<<<< HEAD
             "version": "==4.2.2"
-=======
-            "version": "==4.2.1"
-
->>>>>>> 12a712a3
         },
         "certifi": {
             "hashes": [
@@ -549,13 +468,7 @@
                 "sha256:f11642dddbb0253cc8853254301b51390ba0081750a8ac03f20ea8103f0c56b6"
             ],
             "markers": "python_version >= '2.7' and python_version not in '3.0, 3.1, 3.2, 3.3, 3.4' and python_version < '4'",
-<<<<<<< HEAD
             "version": "==5.5"
-=======
-            "version": "==5.4"
-
-
->>>>>>> 12a712a3
         },
         "docutils": {
             "hashes": [
@@ -589,7 +502,6 @@
             "markers": "python_version >= '2.7' and python_version not in '3.0, 3.1, 3.2, 3.3'",
             "version": "==1.2.0"
         },
-<<<<<<< HEAD
         "importlib-metadata": {
             "hashes": [
                 "sha256:8c501196e49fb9df5df43833bdb1e4328f64847763ec8a50703148b73784d581",
@@ -598,9 +510,6 @@
             "markers": "python_version < '3.8'",
             "version": "==4.0.1"
         },
-=======
-
->>>>>>> 12a712a3
         "iniconfig": {
             "hashes": [
                 "sha256:011e24c64b7f47f6ebd835bb12a743f2fbe9a26d4cecaa7f53bc4f35ee9da8b3",
@@ -615,11 +524,6 @@
             ],
             "markers": "python_version >= '2.7' and python_version not in '3.0, 3.1, 3.2, 3.3, 3.4'",
             "version": "==2.11.3"
-<<<<<<< HEAD
-=======
-
-
->>>>>>> 12a712a3
         },
         "markupsafe": {
             "hashes": [
@@ -703,13 +607,7 @@
                 "sha256:c68c661ac5cc81058ac94247278eeda6d2e6aecb3e227b0387c30d277e7ef8d4"
             ],
             "markers": "python_version >= '2.6'",
-<<<<<<< HEAD
             "version": "==5.6.0"
-=======
-            "version": "==5.5.1"
-
-
->>>>>>> 12a712a3
         },
         "pluggy": {
             "hashes": [
@@ -769,13 +667,7 @@
                 "sha256:d66e804411278594d764fc69ec36ec13d9ae9147193a1740cd34d272ca383b8e"
             ],
             "markers": "python_version >= '3.5'",
-<<<<<<< HEAD
             "version": "==2.9.0"
-=======
-            "version": "==2.8.0"
-
-
->>>>>>> 12a712a3
         },
         "pyparsing": {
             "hashes": [
@@ -823,11 +715,6 @@
             ],
             "markers": "python_version >= '3.6'",
             "version": "==4.7.2"
-<<<<<<< HEAD
-=======
-
-
->>>>>>> 12a712a3
         },
         "six": {
             "hashes": [
@@ -891,7 +778,6 @@
                 "sha256:e7b021f7241115872f92f43c6508082facffbd1c048e3c6e2bb9c2a157e28937"
             ],
             "markers": "python_version >= '2.7' and python_version not in '3.0, 3.1, 3.2, 3.3, 3.4' and python_version < '4'",
-<<<<<<< HEAD
             "version": "==1.26.4"
         },
         "zipp": {
@@ -901,11 +787,6 @@
             ],
             "markers": "python_version >= '3.6'",
             "version": "==3.4.1"
-=======
-            "version": "==1.26.3"
-
-
->>>>>>> 12a712a3
         }
     }
 }
--- conflicted
+++ resolved
@@ -18,10 +18,7 @@
 @pytest.mark.parametrize(
     "username",
     [
-<<<<<<< HEAD
         "1",
-=======
->>>>>>> b9774dd8
         "123456789abcdefgh",
         "abcdefgh123456789",
         "thisiswaytomanycharacterstofitingooglesrequirements",
@@ -36,20 +33,14 @@
     result = get_valid_service_account_id_for_user(user_id, username, prefix=prefix)
     assert prefix in result
     assert str(user_id) in result
-<<<<<<< HEAD
     assert len(result) > 6
     assert len(result) <= 30
-=======
->>>>>>> b9774dd8
 
 
 @pytest.mark.parametrize(
     "client_id",
     [
-<<<<<<< HEAD
         "1",
-=======
->>>>>>> b9774dd8
         "123456789abcdefgh",
         "abcdefgh123456789",
         "thisiswaytomanycharacterstofitingooglesrequirements",
@@ -66,11 +57,8 @@
     result = get_valid_service_account_id_for_client(client_id, user_id, prefix=prefix)
     assert prefix in result
     assert str(user_id) in result
-<<<<<<< HEAD
     assert len(result) > 6
     assert len(result) <= 30
-=======
->>>>>>> b9774dd8
 
 
 def test_get_string_to_sign():
